<!DOCTYPE html>
<html lang="en">
<head>
    <meta charset="UTF-8">
    <meta name="viewport" content="width=device-width, initial-scale=1.0">
    <meta name="theme-color" content="#000000">
    <title>E-Bill PWA</title>
</head>
<body>
    <h1>E-Bill PWA</h1>
    <input type="file" id="fileInput" />
    <div>
        <h2>Uploads</h2>
        <div>
            File Upload Id: <input type="text" id="file_upload_id"/>
            <button type="button" id="fetch_temp">fetch file by id and display</button>
            <br />
            <img id="uploaded_file"/>
        </div>
        <div>
            Contact node id: <input type="text" id="contact_id"/>
            File name: <input type="text" id="contact_file_name"/>
            <button type="button" id="fetch_contact_file">fetch file by node id and file name</button>
            <br />
            <img id="attached_file"/>
        </div>
    </div>
    <div>
        <h2>Notification Testing</h2>
        <div>
        </div>
<<<<<<< HEAD
        <div>
            <input type="text" id="node_id"/>
            <button type="button" id="notif">trigger local push notif</button>
        </div>
=======
    </div>
    <div>
        <h2>Identity Testing</h2>
        <div>Personal identity: <span id="identity"></span></div>
        <div>Active identity: <span id="current_identity"></span></div>
        <input type="text" id="node_id_identity"/>
        <button type="button" id="switch_identity">Switch to identity</button>
    </div>
    <div>
        <h2>Company Testing</h2>
        <div>Company Id: <span id="companies"></span></div>
>>>>>>> 1dee549d
    </div>
    <div>
        <h2>Bill Testing</h2>
        <div>
            Contact Id: <input type="text" id="node_id_bill"/>
            <button type="button" id="contact_test">Create Contact for node id</button>
            <button type="button" id="bill_test">Create bill with contact for node id</button>
            <br />
            <br />
            Bill Id: <input type="text" id="endorse_bill_id"/>
            Endorsee Id: <input type="text" id="endorsee_id"/>
            <button type="button" id="endorse_bill">Endorse bill to Endorsee</button>
        </div>
        <h2>Bill Performance</h2>
        <div>
            Bill Id: <input type="text" id="bill_id"/><br /><br />
            <button type="button" id="bill_fetch_detail">Fetch Detail</button>
            <button type="button" id="bill_fetch_endorsements">Fetch Endorsements</button>
            <button type="button" id="bill_fetch_past_endorsees">Fetch Past Endorsees</button>
            <button type="button" id="bill_fetch_bills">Fetch Bills</button>
            <button type="button" id="bill_balances">Fetch Balances</button>
            <button type="button" id="bill_search">Search Bills</button>
            <div>Execution Time: <span id="bill_execution_time"></div>
            <div>Results: <span id="bill_results"></div>
        </div>
        <div>
          <input type="text" id="bill_id"/>
          <button type="button" id="fetch_bill">fetch bill by id</button>
        </div>
    </div>
    <script type="module" src="/main.js"></script>
</body>
</html>
<|MERGE_RESOLUTION|>--- conflicted
+++ resolved
@@ -28,13 +28,8 @@
     <div>
         <h2>Notification Testing</h2>
         <div>
-        </div>
-<<<<<<< HEAD
-        <div>
-            <input type="text" id="node_id"/>
             <button type="button" id="notif">trigger local push notif</button>
         </div>
-=======
     </div>
     <div>
         <h2>Identity Testing</h2>
@@ -46,7 +41,6 @@
     <div>
         <h2>Company Testing</h2>
         <div>Company Id: <span id="companies"></span></div>
->>>>>>> 1dee549d
     </div>
     <div>
         <h2>Bill Testing</h2>
@@ -72,10 +66,6 @@
             <div>Execution Time: <span id="bill_execution_time"></div>
             <div>Results: <span id="bill_results"></div>
         </div>
-        <div>
-          <input type="text" id="bill_id"/>
-          <button type="button" id="fetch_bill">fetch bill by id</button>
-        </div>
     </div>
     <script type="module" src="/main.js"></script>
 </body>
