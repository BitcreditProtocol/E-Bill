use super::Result;
#[cfg(target_arch = "wasm32")]
use super::get_new_surreal_db;
use crate::{
    constants::DB_TABLE,
    util::date::{self, DateTimeUtc},
};
use async_trait::async_trait;
use serde::{Deserialize, Serialize};
use surrealdb::{Surreal, engine::any::Any};

use crate::{NostrEventOffset, NostrEventOffsetStoreApi};

#[derive(Clone)]
pub struct SurrealNostrEventOffsetStore {
    #[allow(dead_code)]
    db: Surreal<Any>,
}

impl SurrealNostrEventOffsetStore {
    const TABLE: &'static str = "nostr_event_offset";

    #[allow(dead_code)]
    pub fn new(db: Surreal<Any>) -> Self {
        Self { db }
    }

    #[cfg(target_arch = "wasm32")]
    async fn db(&self) -> Result<Surreal<Any>> {
        get_new_surreal_db().await
    }

    #[cfg(not(target_arch = "wasm32"))]
    async fn db(&self) -> Result<Surreal<Any>> {
        Ok(self.db.clone())
    }
}

#[async_trait]
impl NostrEventOffsetStoreApi for SurrealNostrEventOffsetStore {
    async fn current_offset(&self, node_id: &str) -> Result<u64> {
        let result: Vec<NostrEventOffsetDb> = self
<<<<<<< HEAD
            .db
            .query("SELECT * FROM type::table($table) where node_id = $node_id ORDER BY time DESC LIMIT 1")
=======
            .db()
            .await?
            .query("SELECT * FROM type::table($table) ORDER BY time DESC LIMIT 1")
>>>>>>> b9581010
            .bind((DB_TABLE, Self::TABLE))
            .bind(("node_id", node_id.to_owned()))
            .await?
            .take(0)?;
        let value = result
            .first()
            .map(|c| c.time.timestamp())
            .unwrap_or(0)
            .try_into()?;
        Ok(value)
    }

    async fn is_processed(&self, event_id: &str) -> Result<bool> {
        let result: Option<NostrEventOffsetDb> =
            self.db().await?.select((Self::TABLE, event_id)).await?;
        Ok(result.is_some())
    }

    async fn add_event(&self, data: NostrEventOffset) -> Result<()> {
        let db: NostrEventOffsetDb = data.into();
        let _: Option<NostrEventOffsetDb> = self
            .db()
            .await?
            .create((Self::TABLE, db.event_id.to_owned()))
            .content(db)
            .await?;
        Ok(())
    }
}

/// A nostr event offset.
#[derive(Serialize, Deserialize, Debug, Clone)]
struct NostrEventOffsetDb {
    pub event_id: String,
    pub time: DateTimeUtc,
    pub success: bool,
    pub node_id: String,
}

impl From<NostrEventOffsetDb> for NostrEventOffset {
    fn from(db: NostrEventOffsetDb) -> Self {
        Self {
            event_id: db.event_id,
            time: db.time.timestamp() as u64,
            success: db.success,
            node_id: db.node_id,
        }
    }
}

impl From<NostrEventOffset> for NostrEventOffsetDb {
    fn from(offset: NostrEventOffset) -> Self {
        Self {
            event_id: offset.event_id,
            time: date::seconds(offset.time),
            success: offset.success,
            node_id: offset.node_id,
        }
    }
}

#[cfg(test)]
mod tests {
    use super::*;
    use crate::db::get_memory_db;

    #[tokio::test]
    async fn test_get_offset_from_empty_table() {
        let store = get_store().await;
        let offset = store
            .current_offset("node_id")
            .await
            .expect("could not get offset");
        assert_eq!(offset, 0);
    }

    #[tokio::test]
    async fn test_add_event() {
        let store = get_store().await;
        let data = NostrEventOffset {
            event_id: "test_event".to_string(),
            time: 1000,
            success: true,
            node_id: "node_id".to_string(),
        };
        store
            .add_event(data)
            .await
            .expect("Could not add event offset");

        let offset = store
            .current_offset("node_id")
            .await
            .expect("could not get offset");
        assert_eq!(offset, 1000);
    }

    #[tokio::test]
    async fn test_is_processed() {
        let store = get_store().await;
        let data = NostrEventOffset {
            event_id: "test_event".to_string(),
            time: 1000,
            success: false,
            node_id: "node_id".to_string(),
        };
        let is_known = store
            .is_processed(&data.event_id)
            .await
            .expect("could not check if processed");
        assert!(!is_known, "new event should not be known");

        store
            .add_event(data.clone())
            .await
            .expect("could not add event offset");
        let is_processed = store
            .is_processed(&data.event_id)
            .await
            .expect("could not check if processed");
        assert!(is_processed, "existing event should be known");
    }

    async fn get_store() -> SurrealNostrEventOffsetStore {
        let mem_db = get_memory_db("test", "nostr_event_offset")
            .await
            .expect("could not create memory db");
        SurrealNostrEventOffsetStore::new(mem_db)
    }
}<|MERGE_RESOLUTION|>--- conflicted
+++ resolved
@@ -40,14 +40,9 @@
 impl NostrEventOffsetStoreApi for SurrealNostrEventOffsetStore {
     async fn current_offset(&self, node_id: &str) -> Result<u64> {
         let result: Vec<NostrEventOffsetDb> = self
-<<<<<<< HEAD
-            .db
-            .query("SELECT * FROM type::table($table) where node_id = $node_id ORDER BY time DESC LIMIT 1")
-=======
             .db()
             .await?
-            .query("SELECT * FROM type::table($table) ORDER BY time DESC LIMIT 1")
->>>>>>> b9581010
+            .query("SELECT * FROM type::table($table) where node_id = $node_id ORDER BY time DESC LIMIT 1")
             .bind((DB_TABLE, Self::TABLE))
             .bind(("node_id", node_id.to_owned()))
             .await?
