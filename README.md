# E-Bills

Core for Bitcredit project.

### Backend

Make sure to have a recent version of the Rust toolchain installed.

Start the backend server in development mode:

```bash
# Run with defaults
RUST_LOG=info cargo run

# configure listening ports and addresses
RUST_LOG=info cargo run -- --http-port 8001 --http-address 0.0.0.0

# Configuration can also be set via environment variables
export P2P_PORT=1909
export P2P_ADDRESS=0.0.0.0

# Run with embedded database feature, data stored in data/surreal
cargo run --features embedded-db -- --surreal-db-connection rocksdb://data/surreal
```

### Frontend

Make sure to have a recent version of Node.js installed.

Build the frontend:

```bash
cd frontend
npm install --legacy-peer-deps
npm run build
```

### Development

Start the app in development mode with frontend and backend hot reloading
(requires two terminals):

```bash
# Terminal 1
RUST_LOG=info cargo watch -x run  # watch can be installed with cargo install cargo-watch

# Terminal 2
cd frontend
npm run start
```

### Tests

You can run the existing tests using the following commands:

```bash
// without logs
cargo test

// with logs - (env_logger needs to be activated in the test to show logs)
RUST_LOG=info cargo test -- --nocapture
```

### Docker

The docker build requires no dependencies other than docker or podman. It can
also be used to run multiple instances of the app on different ports for testing
the P2P functionality.

#### Build a standalone docker image

Build the image:

```bash
# The image name can be changed to whatever you want
docker build -t <image-name> .
```

Launch the image:

```bash
docker run -p 8000:8000 -p 1908:1908 -e RUST_LOG=info <image-name>
```

You should be able to open the app at [http://127.0.0.1:8000/bitcredit/]([http://127.0.0.1:8000/bitcredit/])

#### Run with docker-compose

Build and launch the app with docker-compose running on a different port than
the default 8000:

```bash
# run in foreground, can be stopped using CTRL+C
docker-compose up

# run in background, can be stopped using docker-compose stop
docker-compose up -d

# rebuild the image
docker-compose build
```

If you use the above commands, the application state (identity, bills, contacts)
will persist between sessions. However, if you use `docker-compose down`, or
`docker-compose rm`, the existing container gets removed, along with it's state.
Of course, rebuilding the image also removes the application state.

<<<<<<< HEAD
### SurrealDB

For development it is advised to use a local SurrealDB instance running as a
separate service as compile times are quite long. In production builds SurrealDB
will be available as an embedded database in the application. SurrealDB listens
on port 8000 by default which is the same as the default port for the application
so make sure to change the SurrealDB port or application port before running the
services.

#### Connect to SurrealDB

When the application has been built with the `embedded-db` feature, it allows to
use the application with a `rocksdb://path/to/db` connection string otherwise you
need to connect the the database via web-socket like: `ws://localhost:8800`.

#### Run SurrealDB for development

```bash
# build the application with surrealdb embedded
cargo build --features embedded-db

# start surrealdb container included in docker-compose.yml (listening 8800)
docker-compose up -d surrealdb

# with surrealdb installed on your local machine (listening on port 8800)
surrealdb start --unauthenticated --bind 127.0.0.1:8800
```

#### Explore the database with Surrealist

To work with and explore the database, you can use
[Surrealist](https://surrealdb.com/surrealist) which is an interactive interface
for SurrealDB.
=======
## Contribute

Check out the project [contributing guide](./CONTRIBUTING.md).
>>>>>>> f6bfd831
<|MERGE_RESOLUTION|>--- conflicted
+++ resolved
@@ -105,7 +105,6 @@
 `docker-compose rm`, the existing container gets removed, along with it's state.
 Of course, rebuilding the image also removes the application state.
 
-<<<<<<< HEAD
 ### SurrealDB
 
 For development it is advised to use a local SurrealDB instance running as a
@@ -139,8 +138,7 @@
 To work with and explore the database, you can use
 [Surrealist](https://surrealdb.com/surrealist) which is an interactive interface
 for SurrealDB.
-=======
+
 ## Contribute
 
-Check out the project [contributing guide](./CONTRIBUTING.md).
->>>>>>> f6bfd831
+Check out the project [contributing guide](./CONTRIBUTING.md).