import React from "react";
import Arrow from "../elements/Arrow";

export default function Amount({ color, amount, currency, degree }) {
  return (
<<<<<<< HEAD
    <div className="home-container-amount-single ">
      <Arrow color={color} rotate={degree} />
      <span style={{ textTransform: "uppercase", color: `#${color}` }}>
        {amount} <span className="currency">{currency}</span>
=======
    <div
      className={`home-container-amount-single ${
        amount > 9999 ? "home-amount-hov" : ""
      }`}
      data-set={amount}
    >
      <Arrow color={color} rotate={degree} />
      <span style={{ textTransform: "uppercase", color: `#${color}` }}>
        {amount > 9999 ? amount?.toString()?.slice(0, 4) + "..." : amount}{" "}
        <span className="currency">{currency}</span>
>>>>>>> ff6d1311
      </span>
    </div>
  );
}<|MERGE_RESOLUTION|>--- conflicted
+++ resolved
@@ -3,12 +3,6 @@
 
 export default function Amount({ color, amount, currency, degree }) {
   return (
-<<<<<<< HEAD
-    <div className="home-container-amount-single ">
-      <Arrow color={color} rotate={degree} />
-      <span style={{ textTransform: "uppercase", color: `#${color}` }}>
-        {amount} <span className="currency">{currency}</span>
-=======
     <div
       className={`home-container-amount-single ${
         amount > 9999 ? "home-amount-hov" : ""
@@ -19,7 +13,6 @@
       <span style={{ textTransform: "uppercase", color: `#${color}` }}>
         {amount > 9999 ? amount?.toString()?.slice(0, 4) + "..." : amount}{" "}
         <span className="currency">{currency}</span>
->>>>>>> ff6d1311
       </span>
     </div>
   );
