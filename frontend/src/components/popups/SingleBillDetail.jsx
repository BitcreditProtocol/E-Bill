--- conflicted
+++ resolved
@@ -1,7 +1,7 @@
-import React, { useContext, useEffect, useState } from "react";
+import React, {useContext, useEffect, useState} from "react";
 import closeBtn from "../../assests/close-btn.svg";
 import attachment from "../../assests/attachment.svg";
-import { MainContext } from "../../context/MainContext";
+import {MainContext} from "../../context/MainContext";
 import TopDownHeading from "../elements/TopDownHeading";
 import IconHolder from "../elements/IconHolder";
 
@@ -52,11 +52,6 @@
   let payed = false;
   let accepted = false;
   let endorse = false;
-<<<<<<< HEAD
-  let req_to_pay = false;
-  let req_to_acpt = false;
-  let canMyPeerIdEndorse = peer_id == singleBill?.payee?.peer_id;
-=======
   let sell = false;
   let buy = false;
   let req_to_pay = false;
@@ -64,7 +59,6 @@
   let canMyPeerIdEndorse = peer_id == singleBill?.payee?.peer_id;
   let canMyPeerIdSell = peer_id == singleBill?.payee?.peer_id;
   let canMyPeerIdBuy = peer_id == singleBill?.buyer?.peer_id;
->>>>>>> ff6d1311
   let canMyPeerIdAccept = peer_id == singleBill?.drawee?.peer_id;
   let canMyPeerIdPay = peer_id == singleBill?.drawee?.peer_id;
   let canMyPeerIdReqToAccept = peer_id == singleBill?.payee?.peer_id;
@@ -74,18 +68,11 @@
     !singleBill?.payed &&
     !singleBill?.accepted &&
     !singleBill?.pending &&
-<<<<<<< HEAD
-=======
     !singleBill?.waited_for_payment &&
->>>>>>> ff6d1311
     canMyPeerIdAccept
   ) {
     accepted = true;
   }
-<<<<<<< HEAD
-  if (!singleBill?.payed && !singleBill?.pending && canMyPeerIdEndorse) {
-    endorse = true;
-=======
   if (
       !singleBill?.payed &&
       !singleBill?.pending &&
@@ -109,17 +96,13 @@
       canMyPeerIdBuy
   ) {
       buy = true;
->>>>>>> ff6d1311
   }
   if (
     !singleBill?.payed &&
     !singleBill?.accepted &&
     !singleBill?.pending &&
     !singleBill?.requested_to_accept &&
-<<<<<<< HEAD
-=======
     !singleBill?.waited_for_payment &&
->>>>>>> ff6d1311
     canMyPeerIdReqToAccept
   ) {
     req_to_acpt = true;
@@ -128,23 +111,16 @@
     !singleBill?.payed &&
     !singleBill?.pending &&
     !singleBill?.requested_to_pay &&
-<<<<<<< HEAD
-=======
     !singleBill?.waited_for_payment &&
->>>>>>> ff6d1311
     canMyPeerIdReqToPay
   ) {
     req_to_pay = true;
   }
-<<<<<<< HEAD
-  if (!singleBill?.payed && !singleBill?.pending && canMyPeerIdPay) {
-=======
   if (!singleBill?.payed &&
       !singleBill?.pending &&
       !singleBill?.waited_for_payment &&
       canMyPeerIdPay
   ) {
->>>>>>> ff6d1311
     payed = true;
   }
 
@@ -152,13 +128,10 @@
     { isVisible: payed, name: "PAY", icon: iconPay },
     { isVisible: accepted, name: "ACCEPT", icon: iconAccept },
     { isVisible: endorse, name: "ENDORSE", icon: iconEndorse },
-<<<<<<< HEAD
-=======
     //todo icon sell
     {isVisible: sell, name: "SELL", icon: iconEndorse },
       //todo icon buy
     {isVisible: buy, name: "BUY", icon: iconPay },
->>>>>>> ff6d1311
     {
       isVisible: req_to_acpt,
       name: "REQUEST TO ACCEPT",
@@ -176,24 +149,18 @@
       case "PAY":
         showPopUpSecondary(true, <RepayPage data={singleBill} />);
         break;
-<<<<<<< HEAD
-=======
       case "BUY":
         showPopUpSecondary(true, <BuyPage data={singleBill} />);
         break;
->>>>>>> ff6d1311
       case "ACCEPT":
         showPopUpSecondary(true, <AcceptPage data={singleBill} />);
         break;
       case "ENDORSE":
         showPopUpSecondary(true, <EndorsePage data={singleBill} />);
         break;
-<<<<<<< HEAD
-=======
       case "SELL":
         showPopUpSecondary(true, <SellPage data={singleBill}/>);
         break;
->>>>>>> ff6d1311
       case "REQUEST TO ACCEPT":
         showPopUpSecondary(true, <ReqAcceptPage data={singleBill} />);
         break;
@@ -214,11 +181,7 @@
   } else {
     chain = chain?.slice(0, 3);
   }
-<<<<<<< HEAD
-
-=======
   let showKey = singleBill?.requested_to_pay || singleBill?.payed;
->>>>>>> ff6d1311
   return (
     <>
       <div className="popup-head">
@@ -233,37 +196,6 @@
       </div>
       <div className="popup-body">
         <div className="popup-body-inner">
-<<<<<<< HEAD
-          <span
-            onClick={() => {
-              showPopUpSecondary(true, <Bill data={singleBill} />);
-            }}
-            className="download"
-          >
-            <svg
-              xmlns="http://www.w3.org/2000/svg"
-              viewBox="0 0 16 18"
-              fill="none"
-            >
-              <path
-                d="M9.5 2.375C9.5 1.54657 8.82843 0.875 8 0.875C7.17157 0.875 6.5 1.54657 6.5 2.375L6.5 9.57474L4.182 7.25674C3.59621 6.67095 2.64646 6.67095 2.06068 7.25674C1.47489 7.84252 1.47489 8.79227 2.06068 9.37806L6.5 13.8174V14.125H1.5C0.671573 14.125 0 14.7966 0 15.625C0 16.4534 0.671573 17.125 1.5 17.125H14.5C15.3284 17.125 16 16.4534 16 15.625C16 14.7966 15.3284 14.125 14.5 14.125H9.5V13.9387L14.1317 9.30699C14.7175 8.7212 14.7175 7.77145 14.1317 7.18567C13.5459 6.59988 12.5962 6.59988 12.0104 7.18567L9.5 9.69608L9.5 2.375Z"
-                fill="white"
-              />
-            </svg>
-            download bill
-          </span>
-          {singleBill?.requested_to_pay ||
-            (singleBill?.payed && (
-              <Key
-                payed={singleBill?.payed}
-                peerId={peer_id}
-                payee={singleBill?.payee}
-                privatekey={singleBill?.pr_key_bill}
-                pending={singleBill?.pending}
-                confirmations={singleBill?.number_of_confirmations}
-              />
-            ))}
-=======
           {singleBill && (
             <span
               onClick={() => {
@@ -294,7 +226,6 @@
               confirmations={singleBill?.number_of_confirmations}
             />
           )}
->>>>>>> ff6d1311
           <div className="head">
             <TopDownHeading upper="Against this" lower="Bill Of Exchange" />
             <IconHolder icon={attachment} />
