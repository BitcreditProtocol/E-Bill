--- conflicted
+++ resolved
@@ -46,18 +46,12 @@
   // Format the date
   const issueDate = dateObjectIssue.toLocaleDateString("en-US", ops);
   const maturityDate = dateObjectMaturity.toLocaleDateString("en-US", ops);
-<<<<<<< HEAD
-
-  const companyName = data?.drawee?.company;
-  // console.log(companyNameAddress.length);
-=======
   const [blocks] = data?.chain_of_blocks?.blocks?.filter(
     (d) => d.operation_code === "Accept"
   );
   const signatureAccept = blocks?.signature;
   const signatureIssue = data?.chain_of_blocks?.blocks[0]?.signature;
   const payerName = data?.drawee?.name + ", " + data?.drawee?.company;
->>>>>>> ff6d1311
   return (
     <div className="billing">
       <div className="top-buttons">
@@ -178,19 +172,11 @@
                       Payer
                     </span>
                     <span className="details-container-bottom-left-bez-line-ans">
-<<<<<<< HEAD
-                      {companyName.slice(0, 52)}
-                    </span>
-                  </span>
-                  <span className="details-container-bottom-left-bez-next-line">
-                    {companyName.slice(52, companyName?.length)}
-=======
                       {payerName?.slice(0, 52)}
                     </span>
                   </span>
                   <span className="details-container-bottom-left-bez-next-line">
                     {payerName?.slice(52, payerName?.length)}
->>>>>>> ff6d1311
                   </span>
                 </div>
                 <div className="details-container-bottom-left-in">
@@ -213,11 +199,7 @@
                         Bill Id
                       </span>
                       <span className="details-container-bottom-left-bez-line-ans">
-<<<<<<< HEAD
-                        {data?.bill_Id}
-=======
                         {data?.name?.slice(0, 50)}
->>>>>>> ff6d1311
                       </span>
                     </span>
                     <span className="details-container-bottom-left-bez-next-line">
