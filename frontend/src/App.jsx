--- conflicted
+++ resolved
@@ -1,14 +1,7 @@
-import React, {useContext, useEffect, useState} from "react";
+import React, { useContext, useEffect, useState } from "react";
 
 import IssuePage from "./components/pages/IssuePage";
-<<<<<<< HEAD
-import AcceptPage from "./components/pages/AcceptPage";
-import RepayPage from "./components/pages/RepayPage";
-import Bill from "./components/pages/Bill";
-import {MainContext} from "./context/MainContext";
-=======
 import { MainContext } from "./context/MainContext";
->>>>>>> 0c58e03f
 import HomePage from "./components/pages/HomePage";
 import ActivityPage from "./components/pages/ActivityPage";
 import IdentityPage from "./components/pages/IdentityPage";
@@ -17,124 +10,6 @@
 import Contact from "./components/pages/Contact";
 
 export default function App() {
-<<<<<<< HEAD
-    const {toast, loading, current, popUp, popUp2, contacts} =
-        useContext(MainContext);
-    // Set data for bill issue
-    const [data, setData] = useState({
-        maturity_date: "",
-        payee_name: "",
-        currency_code: "sat",
-        amount_numbers: "",
-        drawee_name: "",
-        drawer_name: "",
-        place_of_drawing: "",
-        place_of_payment: "",
-        bill_jurisdiction: "",
-        date_of_issue: "",
-        language: "en",
-        drawer_is_payee: false,
-        drawer_is_drawee: false,
-    });
-
-    const [operation_codes, setOperationCodes] = useState([]);
-    // Set operation codes
-    useEffect(() => {
-        fetch("http://localhost:8000/opcodes/return")
-            .then((res) => res.json())
-            .then((data) => {
-                setOperationCodes(data);
-            })
-            .catch((err) => {
-                console.log(err.message);
-            });
-    }, []);
-
-    const changeHandle = (e) => {
-        let value = e.target.value;
-        let name = e.target.name;
-        setData({...data, [name]: value});
-    };
-    const checkHandleSearch = (e) => {
-        let value = e.target.value;
-        let name = e.target.name;
-        const isValidOption = contacts.some((d) => d.name == value);
-        if (isValidOption || value === "") {
-            setData({...data, [name]: value});
-        } else {
-            setData({...data, [name]: ""});
-        }
-    };
-    const handleChangeDrawerIsPayee = (e) => {
-        let value = !data.drawer_is_payee;
-        let name = e.target.name;
-        setData({...data, [name]: value});
-    };
-    const handleChangeDrawerIsDrawee = (e) => {
-        let value = !data.drawer_is_drawee;
-        let name = e.target.name;
-        setData({...data, [name]: value});
-    };
-
-    const activePage = () => {
-        switch (current) {
-            case "identity":
-                return <IdentityPage/>;
-            case "home":
-                return <HomePage/>;
-            case "activity":
-                return <ActivityPage/>;
-            case "accept":
-                return <AcceptPage data={data}/>;
-            case "reqaccept":
-                return <ReqAcceptPage/>;
-            case "reqpayment":
-                return <ReqPaymentPage/>;
-            case "endorse":
-                return <EndorsePage/>;
-            case "repay":
-                return <RepayPage data={data}/>;
-            case "contact":
-                return <Contact/>;
-            case "issue":
-                return (
-                    <IssuePage
-                        data={data}
-                        changeHandle={changeHandle}
-                        checkHandleSearch={checkHandleSearch}
-                        handleChangeDrawerIsDrawee={handleChangeDrawerIsDrawee}
-                        handleChangeDrawerIsPayee={handleChangeDrawerIsPayee}
-                    />
-                );
-            case "bill":
-                return <Bill data={data}/>;
-            case "setting":
-                return <SettingPage/>;
-            default:
-                return <HomePage/>;
-        }
-    };
-    //identity if this empty
-    if (loading) {
-        return (
-            <div className="loading-main">
-                <div className="loading">
-                    <div className="loading-sub">
-                        <div></div>
-                    </div>
-                </div>
-            </div>
-        );
-    } else {
-        return (
-            <>
-                {toast && <span className="toast">{toast}</span>}
-                {popUp.show && <div className="popup">{popUp.content}</div>}
-                {popUp2.show && <div className="popup">{popUp2.content}</div>}
-                {activePage()}
-            </>
-        );
-=======
   const { toast, loading, current, popUp, popUp2 } = useContext(MainContext);
   // Set data for bill issue
   const [operation_codes, setOperationCodes] = useState([]);
@@ -166,6 +41,27 @@
         return <SettingPage />;
       default:
         return <HomePage />;
->>>>>>> 0c58e03f
     }
+  };
+  //identity if this empty
+  if (loading) {
+    return (
+      <div className="loading-main">
+        <div className="loading">
+          <div className="loading-sub">
+            <div></div>
+          </div>
+        </div>
+      </div>
+    );
+  } else {
+    return (
+      <>
+        {toast && <span className="toast">{toast}</span>}
+        {popUp.show && <div className="popup">{popUp.content}</div>}
+        {popUp2.show && <div className="popup">{popUp2.content}</div>}
+        {activePage()}
+      </>
+    );
+  }
 }