--- conflicted
+++ resolved
@@ -64,12 +64,9 @@
 surrealdb = "2"
 lazy_static = "1.5.0"
 bs58 = "0.5.1"
-<<<<<<< HEAD
 utoipa = { version = "5", features = ["rocket_extras", "chrono"] }
 utoipa-swagger-ui = { version = "8", features = ["rocket", "vendored"] }
-=======
 ecies = { version = "0.2", features = ["std"] }
->>>>>>> 0ec5b92c
 
 [dev-dependencies]
 mockall = "0.13.0"
