--- conflicted
+++ resolved
@@ -30,11 +30,7 @@
 // Relay
 pub const RELAY_BOOTSTRAP_NODE_ONE_IP: Ipv4Addr = Ipv4Addr::new(45, 147, 248, 87);
 pub const RELAY_BOOTSTRAP_NODE_ONE_TCP: u16 = 1908;
-<<<<<<< HEAD
-pub const RELAY_BOOTSTRAP_NODE_ONE_PEER_ID: &str =
-=======
 pub const RELAY_BOOTSTRAP_NODE_ONE_NODE_ID: &str =
->>>>>>> 3ec16304
     "12D3KooWL5y2jyVFtk541g9ySSoKGjNf61GEPG1XbPhop5MRfyA8";
 
 // Bill Data constants
