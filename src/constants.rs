use bitcoin::Network;
use std::net::Ipv4Addr;

pub const IDENTITY_FOLDER_PATH: &str = "identity";
pub const BILLS_FOLDER_PATH: &str = "bills";
pub const BILLS_KEYS_FOLDER_PATH: &str = "bills_keys";
pub const CONTACT_MAP_FOLDER_PATH: &str = "contacts";
<<<<<<< HEAD
pub const QUOTES_MAP_FOLDER_PATH: &str = "quotes";
pub const CSS_FOLDER_PATH: &str = "css";
pub const IMAGE_FOLDER_PATH: &str = "image";
pub const TEMPLATES_FOLDER_PATH: &str = "templates";
=======
>>>>>>> 170ae6f9
pub const BOOTSTRAP_FOLDER_PATH: &str = "bootstrap";
pub const IDENTITY_FILE_PATH: &str = "identity/identity";
pub const IDENTITY_PEER_ID_FILE_PATH: &str = "identity/peer_id";
pub const IDENTITY_ED_25529_KEYS_FILE_PATH: &str = "identity/ed25519_keys";
pub const CONTACT_MAP_FILE_PATH: &str = "contacts/contacts";
pub const QUOTE_MAP_FILE_PATH: &str = "quotes/quotes";
pub const BOOTSTRAP_NODES_FILE_PATH: &str = "bootstrap/bootstrap_nodes.json";
pub const BTC: &str = "BTC";
pub const SATOSHI: &str = "sat";
pub const BILLS_PREFIX: &str = "BILLS";
pub const TESTNET: Network = Network::Testnet;
pub const MAINNET: Network = Network::Bitcoin;
pub const USEDNET: Network = TESTNET;
pub const BILL_VALIDITY_PERIOD: u64 = 90;
pub const NUMBER_SATOSHI_IN_BTC: u64 = 100000000;
pub const COMPOUNDING_INTEREST_RATE_ZERO: u64 = 0;
pub const TCP_PORT_TO_LISTEN: u16 = 1908;
//NODE ONE /ip4/45.147.248.87/tcp/1908/p2p/12D3KooWFvRxAazxdKVB7SsTtcLTnvmF8brtW2kQRhceohtgcJv2
pub const RELAY_BOOTSTRAP_NODE_ONE_IP: Ipv4Addr = Ipv4Addr::new(45, 147, 248, 87);
pub const RELAY_BOOTSTRAP_NODE_ONE_TCP: u16 = 1908;
pub const RELAY_BOOTSTRAP_NODE_ONE_PEER_ID: &str =
    "12D3KooWFvRxAazxdKVB7SsTtcLTnvmF8brtW2kQRhceohtgcJv2";<|MERGE_RESOLUTION|>--- conflicted
+++ resolved
@@ -5,13 +5,7 @@
 pub const BILLS_FOLDER_PATH: &str = "bills";
 pub const BILLS_KEYS_FOLDER_PATH: &str = "bills_keys";
 pub const CONTACT_MAP_FOLDER_PATH: &str = "contacts";
-<<<<<<< HEAD
 pub const QUOTES_MAP_FOLDER_PATH: &str = "quotes";
-pub const CSS_FOLDER_PATH: &str = "css";
-pub const IMAGE_FOLDER_PATH: &str = "image";
-pub const TEMPLATES_FOLDER_PATH: &str = "templates";
-=======
->>>>>>> 170ae6f9
 pub const BOOTSTRAP_FOLDER_PATH: &str = "bootstrap";
 pub const IDENTITY_FILE_PATH: &str = "identity/identity";
 pub const IDENTITY_PEER_ID_FILE_PATH: &str = "identity/peer_id";
