--- conflicted
+++ resolved
@@ -1,12 +1,7 @@
 use super::company_service::CompanyKeys;
 use super::contact_service::{ContactType, IdentityPublicData, LightIdentityPublicData};
-<<<<<<< HEAD
-use super::identity_service::Identity;
+use super::identity_service::{Identity, IdentityWithAll};
 use super::notification_service::{self, ActionType, Notification, NotificationServiceApi};
-=======
-use super::identity_service::{Identity, IdentityWithAll};
-use super::notification_service::{self, Notification, NotificationServiceApi};
->>>>>>> 21d336ae
 use crate::blockchain::bill::block::{
     BillAcceptBlockData, BillEndorseBlockData, BillIdentityBlockData, BillIssueBlockData,
     BillMintBlockData, BillOfferToSellBlockData, BillRequestToAcceptBlockData,
@@ -45,11 +40,7 @@
 use rocket::Response;
 use rocket::{http::Status, response::Responder};
 use serde::{Deserialize, Serialize};
-<<<<<<< HEAD
-use std::collections::HashSet;
-=======
-use std::collections::HashMap;
->>>>>>> 21d336ae
+use std::collections::{HashMap, HashSet};
 use std::io::Cursor;
 use std::sync::Arc;
 use thiserror::Error;
@@ -994,6 +985,60 @@
         }
         Ok(())
     }
+
+    async fn check_bill_timeouts(&self, bill_id: &str, now: u64) -> Result<()> {
+        let chain = self.blockchain_store.get_chain(bill_id).await?;
+        let bill_keys = self.store.get_keys(bill_id).await?;
+        let latest_ts = chain.get_latest_block().timestamp;
+
+        if let Some(action) = match chain.get_latest_block().op_code {
+            BillOpCode::RequestToPay | BillOpCode::OfferToSell
+                if (latest_ts + PAYMENT_DEADLINE_SECONDS <= now) =>
+            {
+                Some(ActionType::PayBill)
+            }
+            BillOpCode::RequestToAccept if (latest_ts + ACCEPT_DEADLINE_SECONDS <= now) => {
+                Some(ActionType::AcceptBill)
+            }
+            _ => None,
+        } {
+            // did we already send the notification
+            let sent = self
+                .notification_service
+                .check_bill_notification_sent(
+                    bill_id,
+                    chain.block_height() as i32,
+                    action.to_owned(),
+                )
+                .await?;
+
+            if !sent {
+                let current_identity = IdentityPublicData::new(self.identity_store.get().await?);
+                let participants = chain.get_all_nodes_from_bill(&bill_keys)?;
+                let mut recipient_options = vec![current_identity];
+                for node_id in participants {
+                    let contact: Option<IdentityPublicData> =
+                        self.contact_store.get(&node_id).await?.map(|c| c.into());
+                    recipient_options.push(contact);
+                }
+
+                let recipients = recipient_options
+                    .into_iter()
+                    .flatten()
+                    .collect::<Vec<IdentityPublicData>>();
+
+                self.notification_service
+                    .send_request_to_action_timed_out_event(bill_id, action.to_owned(), recipients)
+                    .await?;
+
+                // remember we have sent the notification
+                self.notification_service
+                    .mark_bill_notification_sent(bill_id, chain.block_height() as i32, action)
+                    .await?;
+            }
+        }
+        Ok(())
+    }
 }
 
 #[async_trait]
@@ -1984,60 +2029,8 @@
             .await?;
 
         for bill_id in bill_ids_to_check {
-            let chain = self.blockchain_store.get_chain(&bill_id).await?;
-            let bill_keys = self.store.get_keys(&bill_id).await?;
-            let latest_ts = chain.get_latest_block().timestamp;
-
-            if let Some(action) = match chain.get_latest_block().op_code {
-                BillOpCode::RequestToPay | BillOpCode::OfferToSell
-                    if (latest_ts + PAYMENT_DEADLINE_SECONDS <= now) =>
-                {
-                    Some(ActionType::PayBill)
-                }
-                BillOpCode::RequestToAccept if (latest_ts + ACCEPT_DEADLINE_SECONDS <= now) => {
-                    Some(ActionType::AcceptBill)
-                }
-                _ => None,
-            } {
-                // did we already send the notification
-                let sent = self
-                    .notification_service
-                    .check_bill_notification_sent(
-                        &bill_id,
-                        chain.block_height() as i32,
-                        action.to_owned(),
-                    )
-                    .await?;
-
-                if !sent {
-                    let current_identity =
-                        IdentityPublicData::new(self.identity_store.get().await?);
-                    let participants = chain.get_all_nodes_from_bill(&bill_keys)?;
-                    let mut recipient_options = vec![current_identity];
-                    for node_id in participants {
-                        let contact: Option<IdentityPublicData> =
-                            self.contact_store.get(&node_id).await?.map(|c| c.into());
-                        recipient_options.push(contact);
-                    }
-
-                    let recipients = recipient_options
-                        .into_iter()
-                        .flatten()
-                        .collect::<Vec<IdentityPublicData>>();
-
-                    self.notification_service
-                        .send_request_to_action_timed_out_event(
-                            &bill_id,
-                            action.to_owned(),
-                            recipients,
-                        )
-                        .await?;
-
-                    // remember we have sent the notification
-                    self.notification_service
-                        .mark_bill_notification_sent(&bill_id, chain.block_height() as i32, action)
-                        .await?;
-                }
+            if let Err(e) = self.check_bill_timeouts(&bill_id, now).await {
+                error!("Checking bill timeouts for {bill_id} failed: {e}");
             }
         }
 
@@ -5064,6 +5057,7 @@
             identity_chain_store,
             company_chain_store,
             contact_storage,
+            company_storage,
         ) = get_storages();
 
         let op_codes = HashSet::from([
@@ -5119,6 +5113,7 @@
             notification_service,
             company_chain_store,
             contact_storage,
+            company_storage,
         );
 
         // now is the same as block created time so no timeout should have happened
@@ -5136,6 +5131,7 @@
             identity_chain_store,
             company_chain_store,
             contact_storage,
+            company_storage,
         ) = get_storages();
 
         let op_codes = HashSet::from([
@@ -5203,6 +5199,7 @@
             notification_service,
             company_chain_store,
             contact_storage,
+            company_storage,
         );
 
         let res = service
@@ -5221,6 +5218,7 @@
             identity_chain_store,
             company_chain_store,
             contact_storage,
+            company_storage,
         ) = get_storages();
 
         let op_codes = HashSet::from([
@@ -5326,6 +5324,7 @@
             notification_service,
             company_chain_store,
             contact_storage,
+            company_storage,
         );
 
         let res = service
