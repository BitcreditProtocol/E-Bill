--- conflicted
+++ resolved
@@ -173,23 +173,8 @@
     ) -> Result<()> {
         let keys = self.store.get_or_create_key_pair().await?;
         let (private_key_pem, public_key_pem) = util::rsa::create_rsa_key_pair()?;
-<<<<<<< HEAD
         let (private_key, public_key) = keys.get_bitcoin_keys(CONFIG.bitcoin_network());
-=======
-
-        let keys = self.store.get_key_pair().await?;
         let node_id = self.store.get_node_id().await?.to_string();
-
-        let s = bitcoin::secp256k1::Secp256k1::new();
-
-        let private_key = bitcoin::PrivateKey::new(
-            s.generate_keypair(&mut bitcoin::secp256k1::rand::thread_rng())
-                .0,
-            CONFIG.bitcoin_network(),
-        );
-        let public_key = private_key.public_key(&s).to_string();
-        let private_key = private_key.to_string();
->>>>>>> 3ec16304
 
         let identity = Identity {
             name,
@@ -273,38 +258,6 @@
             nostr_relay: None,
         }
     }
-<<<<<<< HEAD
-
-    fn all_changeable_fields_empty(&self) -> bool {
-        self.name.is_empty()
-            && self.company.is_empty()
-            && self.postal_address.is_empty()
-            && self.email.is_empty()
-    }
-
-    fn all_changeable_fields_equal_to(&self, other: &Self) -> bool {
-        self.name == other.name
-            && self.company == other.company
-            && self.postal_address == other.postal_address
-            && self.email == other.email
-    }
-
-    pub fn update_valid(&self, other: &Self) -> bool {
-        if other.all_changeable_fields_empty() {
-            return false;
-        }
-        if self.all_changeable_fields_equal_to(other) {
-            return false;
-        }
-        true
-    }
-
-    pub fn update_from(&mut self, other: &Identity) {
-        update_field!(self, other, name);
-        update_field!(self, other, company);
-        update_field!(self, other, postal_address);
-        update_field!(self, other, email);
-    }
 
     pub fn get_nostr_name(&self) -> String {
         if !self.name.is_empty() {
@@ -313,8 +266,6 @@
             self.company.to_owned()
         }
     }
-=======
->>>>>>> 3ec16304
 }
 
 #[cfg(test)]
