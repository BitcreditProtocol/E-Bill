pub mod bill;
pub mod company;
pub mod contact;
pub mod db;
pub mod file_upload;
pub mod identity;
pub mod nostr;

use crate::util;
use bill::FileBasedBillStore;
use db::{
    company::SurrealCompanyStore, contact::SurrealContactStore, get_surreal_db,
    identity::SurrealIdentityStore, SurrealDbConfig,
};
use log::error;
use std::{path::Path, sync::Arc};
use thiserror::Error;

/// Generic persistence result type
pub type Result<T> = std::result::Result<T, Error>;

/// Generic persistence error type
#[derive(Debug, Error)]
pub enum Error {
    #[error("io error {0}")]
    Io(#[from] std::io::Error),

    #[error("SurrealDB connection error {0}")]
    SurrealConnection(#[from] surrealdb::Error),

    #[error("unable to serialize/deserialize to/from JSON {0}")]
    Json(#[from] serde_json::Error),

    #[error("unable to serialize/deserialize PeerId {0}")]
    PeerId(#[from] libp2p::multihash::Error),

    #[error("unable to serialize/deserialize Keypair {0}")]
    Keypair(#[from] libp2p::identity::DecodingError),

    #[error("no such {0} entity {1}")]
    NoSuchEntity(String, String),

    #[error("no identity found")]
    NoIdentity,

    #[error("no node id found")]
    NoNodeId,

    #[error("no identity key found")]
    NoIdentityKey,

    #[allow(dead_code)]
    #[error("Failed to convert integer {0}")]
    FromInt(#[from] std::num::TryFromIntError),

    #[error("Cryptography error: {0}")]
    CryptoUtil(#[from] util::crypto::Error),

    #[error("Blockchain error: {0}")]
    Blockchain(#[from] blockchain::Error),
}

pub use contact::ContactStoreApi;
pub use nostr::{NostrEventOffset, NostrEventOffsetStoreApi};

use crate::{blockchain, config::Config};
use file_upload::FileUploadStore;

/// Given a base path and a directory path, ensures that the directory
/// exists and returns the full path.
pub async fn file_storage_path(data_dir: &str, path: &str) -> Result<String> {
    let directory = format!("{}/{}", data_dir, path);
    if !Path::new(&directory).exists() {
        tokio::fs::create_dir_all(&directory).await?;
    }
    Ok(directory)
}

/// A container for all persistence related dependencies.
#[derive(Clone)]
pub struct DbContext {
    pub contact_store: Arc<dyn ContactStoreApi>,
    pub bill_store: Arc<dyn bill::BillStoreApi>,
    pub identity_store: Arc<dyn identity::IdentityStoreApi>,
    pub company_store: Arc<dyn company::CompanyStoreApi>,
    pub file_upload_store: Arc<dyn file_upload::FileUploadStoreApi>,
}

/// Creates a new instance of the DbContext with the given SurrealDB configuration.
pub async fn get_db_context(conf: &Config) -> Result<DbContext> {
    let surreal_db_config = SurrealDbConfig::new(&conf.surreal_db_connection);
    let db = get_surreal_db(&surreal_db_config).await?;

    let company_store = Arc::new(SurrealCompanyStore::new(db.clone()));
    let file_upload_store =
        Arc::new(FileUploadStore::new(&conf.data_dir, "files", "temp_upload").await?);

    if let Err(e) = file_upload_store.cleanup_temp_uploads().await {
        error!("Error cleaning up temp upload folder for bill: {e}");
    }

    let contact_store = Arc::new(SurrealContactStore::new(db.clone()));

    let bill_store =
<<<<<<< HEAD
        Arc::new(FileBasedBillStore::new(&conf.data_dir, "bills", "files", "bills_keys").await?);

    let identity_store = Arc::new(
        FileBasedIdentityStore::new(
            &conf.data_dir,
            "identity",
            "identity",
            "peer_id",
            "bcr_keys",
        )
        .await?,
    );
=======
        Arc::new(FileBasedBillStore::new(&conf.data_dir, "bills", "bills_keys").await?);

    let identity_store = Arc::new(SurrealIdentityStore::new(db.clone()));
>>>>>>> 39624eb1

    Ok(DbContext {
        contact_store,
        bill_store,
        identity_store,
        company_store,
        file_upload_store,
    })
}<|MERGE_RESOLUTION|>--- conflicted
+++ resolved
@@ -58,6 +58,9 @@
 
     #[error("Blockchain error: {0}")]
     Blockchain(#[from] blockchain::Error),
+
+    #[error("parse bytes to string error: {0}")]
+    Utf8(#[from] std::str::Utf8Error),
 }
 
 pub use contact::ContactStoreApi;
@@ -102,24 +105,9 @@
     let contact_store = Arc::new(SurrealContactStore::new(db.clone()));
 
     let bill_store =
-<<<<<<< HEAD
-        Arc::new(FileBasedBillStore::new(&conf.data_dir, "bills", "files", "bills_keys").await?);
-
-    let identity_store = Arc::new(
-        FileBasedIdentityStore::new(
-            &conf.data_dir,
-            "identity",
-            "identity",
-            "peer_id",
-            "bcr_keys",
-        )
-        .await?,
-    );
-=======
         Arc::new(FileBasedBillStore::new(&conf.data_dir, "bills", "bills_keys").await?);
 
     let identity_store = Arc::new(SurrealIdentityStore::new(db.clone()));
->>>>>>> 39624eb1
 
     Ok(DbContext {
         contact_store,
