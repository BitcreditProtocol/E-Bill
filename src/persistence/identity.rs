use super::Result;
use async_trait::async_trait;
<<<<<<< HEAD
use borsh::{to_vec, BorshDeserialize};
use libp2p::PeerId;
use tokio::{fs, task};
=======
use libp2p::{identity::Keypair, PeerId};
>>>>>>> 39624eb1

use crate::{
    service::identity_service::{Identity, IdentityWithAll},
    util::crypto::BcrKeys,
};
#[cfg(test)]
use mockall::automock;

#[cfg_attr(test, automock)]
#[async_trait]
pub trait IdentityStoreApi: Send + Sync {
    /// Checks if the identity has been created
    async fn exists(&self) -> bool;
    /// Checks if the libp2p credentials for the identity have been created
    async fn libp2p_credentials_exist(&self) -> bool;
    /// Saves the given identity
    async fn save(&self, identity: &Identity) -> Result<()>;
    /// Gets the local identity
    async fn get(&self) -> Result<Identity>;
    /// Gets the local identity with it's peer id and key pair
    async fn get_full(&self) -> Result<IdentityWithAll>;
    /// Saves the node id
    async fn save_node_id(&self, node_id: &PeerId) -> Result<()>;
    /// Gets the local node id
    async fn get_node_id(&self) -> Result<PeerId>;
    /// Saves the given key pair
    async fn save_key_pair(&self, key_pair: &BcrKeys) -> Result<()>;
    /// Gets the local key pair
<<<<<<< HEAD
    async fn get_key_pair(&self) -> Result<BcrKeys>;
}

#[derive(Clone)]
pub struct FileBasedIdentityStore {
    identity_file: String,
    peer_id_file: String,
    key_file: String,
}

impl FileBasedIdentityStore {
    pub async fn new(
        data_dir: &str,
        path: &str,
        identity_file_name: &str,
        peer_id_file_name: &str,
        key_pair_file_name: &str,
    ) -> Result<Self> {
        let directory = file_storage_path(data_dir, path).await?;
        Ok(Self {
            identity_file: format!("{}/{}", directory, identity_file_name),
            peer_id_file: format!("{}/{}", directory, peer_id_file_name),
            key_file: format!("{}/{}", directory, key_pair_file_name),
        })
    }
}

#[async_trait]
impl IdentityStoreApi for FileBasedIdentityStore {
    async fn exists(&self) -> bool {
        let identity_path = self.identity_file.clone();
        let peer_id_path = self.peer_id_file.clone();
        let key_pair_path = self.key_file.clone();
        task::spawn_blocking(move || {
            Path::new(&identity_path).exists()
                && Path::new(&peer_id_path).exists()
                && Path::new(&key_pair_path).exists()
        })
        .await
        .unwrap_or(false)
    }

    async fn get(&self) -> Result<Identity> {
        let data = fs::read(&self.identity_file).await?;
        let identity = Identity::try_from_slice(&data)?;
        Ok(identity)
    }

    async fn get_full(&self) -> Result<IdentityWithAll> {
        let results = tokio::join!(self.get(), self.get_peer_id(), self.get_key_pair());
        match results {
            (Ok(identity), Ok(peer_id), Ok(key_pair)) => Ok(IdentityWithAll {
                identity,
                peer_id,
                key_pair,
            }),
            _ => {
                if let Err(e) = results.0 {
                    Err(e)
                } else if let Err(e) = results.1 {
                    Err(e)
                } else if let Err(e) = results.2 {
                    Err(e)
                } else {
                    unreachable!("one of the tasks has to have failed");
                }
            }
        }
    }

    async fn save(&self, identity: &Identity) -> Result<()> {
        let data = to_vec(identity)?;
        fs::write(&self.identity_file, &data).await?;
        Ok(())
    }

    async fn save_peer_id(&self, peer_id: &PeerId) -> Result<()> {
        let data = peer_id.to_bytes();
        fs::write(&self.peer_id_file, &data).await?;
        Ok(())
    }

    async fn get_peer_id(&self) -> Result<PeerId> {
        let data = fs::read(&self.peer_id_file).await?;
        let peer_id = PeerId::from_bytes(&data)?;
        Ok(peer_id)
    }

    async fn save_key_pair(&self, key_pair: &BcrKeys) -> Result<()> {
        let data = key_pair.get_private_key_string();
        fs::write(&self.key_file, &data).await?;
        Ok(())
    }

    async fn get_key_pair(&self) -> Result<BcrKeys> {
        let data = fs::read_to_string(&self.key_file).await?;
        let key_pair = BcrKeys::from_private_key(&data)?;
        Ok(key_pair)
    }
=======
    async fn get_key_pair(&self) -> Result<Keypair>;
>>>>>>> 39624eb1
}<|MERGE_RESOLUTION|>--- conflicted
+++ resolved
@@ -1,12 +1,6 @@
 use super::Result;
 use async_trait::async_trait;
-<<<<<<< HEAD
-use borsh::{to_vec, BorshDeserialize};
 use libp2p::PeerId;
-use tokio::{fs, task};
-=======
-use libp2p::{identity::Keypair, PeerId};
->>>>>>> 39624eb1
 
 use crate::{
     service::identity_service::{Identity, IdentityWithAll},
@@ -21,6 +15,7 @@
     /// Checks if the identity has been created
     async fn exists(&self) -> bool;
     /// Checks if the libp2p credentials for the identity have been created
+    #[allow(dead_code)]
     async fn libp2p_credentials_exist(&self) -> bool;
     /// Saves the given identity
     async fn save(&self, identity: &Identity) -> Result<()>;
@@ -35,107 +30,5 @@
     /// Saves the given key pair
     async fn save_key_pair(&self, key_pair: &BcrKeys) -> Result<()>;
     /// Gets the local key pair
-<<<<<<< HEAD
     async fn get_key_pair(&self) -> Result<BcrKeys>;
-}
-
-#[derive(Clone)]
-pub struct FileBasedIdentityStore {
-    identity_file: String,
-    peer_id_file: String,
-    key_file: String,
-}
-
-impl FileBasedIdentityStore {
-    pub async fn new(
-        data_dir: &str,
-        path: &str,
-        identity_file_name: &str,
-        peer_id_file_name: &str,
-        key_pair_file_name: &str,
-    ) -> Result<Self> {
-        let directory = file_storage_path(data_dir, path).await?;
-        Ok(Self {
-            identity_file: format!("{}/{}", directory, identity_file_name),
-            peer_id_file: format!("{}/{}", directory, peer_id_file_name),
-            key_file: format!("{}/{}", directory, key_pair_file_name),
-        })
-    }
-}
-
-#[async_trait]
-impl IdentityStoreApi for FileBasedIdentityStore {
-    async fn exists(&self) -> bool {
-        let identity_path = self.identity_file.clone();
-        let peer_id_path = self.peer_id_file.clone();
-        let key_pair_path = self.key_file.clone();
-        task::spawn_blocking(move || {
-            Path::new(&identity_path).exists()
-                && Path::new(&peer_id_path).exists()
-                && Path::new(&key_pair_path).exists()
-        })
-        .await
-        .unwrap_or(false)
-    }
-
-    async fn get(&self) -> Result<Identity> {
-        let data = fs::read(&self.identity_file).await?;
-        let identity = Identity::try_from_slice(&data)?;
-        Ok(identity)
-    }
-
-    async fn get_full(&self) -> Result<IdentityWithAll> {
-        let results = tokio::join!(self.get(), self.get_peer_id(), self.get_key_pair());
-        match results {
-            (Ok(identity), Ok(peer_id), Ok(key_pair)) => Ok(IdentityWithAll {
-                identity,
-                peer_id,
-                key_pair,
-            }),
-            _ => {
-                if let Err(e) = results.0 {
-                    Err(e)
-                } else if let Err(e) = results.1 {
-                    Err(e)
-                } else if let Err(e) = results.2 {
-                    Err(e)
-                } else {
-                    unreachable!("one of the tasks has to have failed");
-                }
-            }
-        }
-    }
-
-    async fn save(&self, identity: &Identity) -> Result<()> {
-        let data = to_vec(identity)?;
-        fs::write(&self.identity_file, &data).await?;
-        Ok(())
-    }
-
-    async fn save_peer_id(&self, peer_id: &PeerId) -> Result<()> {
-        let data = peer_id.to_bytes();
-        fs::write(&self.peer_id_file, &data).await?;
-        Ok(())
-    }
-
-    async fn get_peer_id(&self) -> Result<PeerId> {
-        let data = fs::read(&self.peer_id_file).await?;
-        let peer_id = PeerId::from_bytes(&data)?;
-        Ok(peer_id)
-    }
-
-    async fn save_key_pair(&self, key_pair: &BcrKeys) -> Result<()> {
-        let data = key_pair.get_private_key_string();
-        fs::write(&self.key_file, &data).await?;
-        Ok(())
-    }
-
-    async fn get_key_pair(&self) -> Result<BcrKeys> {
-        let data = fs::read_to_string(&self.key_file).await?;
-        let key_pair = BcrKeys::from_private_key(&data)?;
-        Ok(key_pair)
-    }
-=======
-    async fn get_key_pair(&self) -> Result<Keypair>;
->>>>>>> 39624eb1
 }