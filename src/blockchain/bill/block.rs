use super::super::calculate_hash;
use super::super::{Error, Result};
use super::extract_after_phrase;
use super::BillOpCode;
use super::BillOpCode::{Accept, Endorse, Issue, Mint, RequestToAccept, RequestToPay, Sell};

use crate::blockchain::Block;
use crate::constants::ACCEPTED_BY;
use crate::constants::ENDORSED_BY;
use crate::constants::ENDORSED_TO;
use crate::constants::REQ_TO_ACCEPT_BY;
use crate::constants::REQ_TO_PAY_BY;
use crate::constants::SOLD_BY;
use crate::constants::SOLD_TO;
use crate::service::bill_service::BillKeys;
use crate::service::bill_service::BitcreditBill;
use crate::service::contact_service::IdentityPublicData;
use crate::util::{self, crypto};
use crate::util::{rsa, BcrKeys};

use borsh::from_slice;
use serde::{Deserialize, Serialize};
use std::collections::HashSet;

#[derive(Serialize, Deserialize, Debug, Clone, PartialEq)]
pub struct BillBlock {
    pub id: u64,
    pub hash: String,
    pub timestamp: i64,
    pub data: String,
    pub public_key: String,
    pub previous_hash: String,
    pub signature: String,
    pub operation_code: BillOpCode,
}

impl Block for BillBlock {
    type OpCode = BillOpCode;

    fn id(&self) -> u64 {
        self.id
    }

    fn timestamp(&self) -> i64 {
        self.timestamp
    }

    fn op_code(&self) -> &Self::OpCode {
        &self.operation_code
    }

    fn hash(&self) -> &str {
        &self.hash
    }

    fn previous_hash(&self) -> &str {
        &self.previous_hash
    }

    fn data(&self) -> &str {
        &self.data
    }

    fn signature(&self) -> &str {
        &self.signature
    }

    fn public_key(&self) -> &str {
        &self.public_key
    }
}

impl BillBlock {
    /// Creates a new instance of the struct with the provided details, calculates the block hash,
    /// and generates a signature for the block.
    ///
    /// # Arguments
    ///
    /// - `id`: The unique identifier of the block (`u64`).
    /// - `previous_hash`: A `String` representing the hash of the previous block in the chain.
    /// - `data`: A `String` containing the data to be stored in the block.
    /// - `public_key`: A `String` containing the public RSA key in PEM format.
    /// - `operation_code`: An `BillOpCode` indicating the operation type associated with the block.
    /// - `private_key`: A `String` containing the private RSA key in PEM format, used to sign the block.
    /// - `timestamp`: An `i64` timestamp representing the time the block was created.
    ///
    /// # Returns
    ///
    /// A new instance of the struct populated with the provided data, a calculated block hash,
    /// and a signature.
    ///
    pub fn new(
        id: u64,
        previous_hash: String,
        data: String,
        operation_code: BillOpCode,
        keys: BcrKeys,
        timestamp: i64,
    ) -> Result<Self> {
        let hash = calculate_hash(
            &id,
            &previous_hash,
            &data,
            &timestamp,
            &keys.get_public_key(),
            &operation_code,
        )?;
        let signature = crypto::signature(&hash, &keys.get_private_key_string())?;

        Ok(Self {
            id,
            hash,
            timestamp,
            previous_hash,
            signature,
            public_key: keys.get_public_key(),
            data,
            operation_code,
        })
    }

    /// Decrypts the block data using the bill's private key, returning a String
    pub fn get_decrypted_block_data(&self, bill_keys: &BillKeys) -> Result<String> {
        let decrypted_bytes = self.get_decrypted_block_bytes(bill_keys)?;
        let block_data_decrypted = String::from_utf8(decrypted_bytes)?;
        Ok(block_data_decrypted)
    }

    /// Decrypts the block data using the bill's private key, returning the raw bytes
    pub fn get_decrypted_block_bytes(&self, bill_keys: &BillKeys) -> Result<Vec<u8>> {
        let bytes = util::base58_decode(&self.data)?;
        let decrypted_bytes =
            rsa::decrypt_bytes_with_private_key(&bytes, &bill_keys.private_key_pem)?;
        Ok(decrypted_bytes)
    }

    /// Extracts a list of unique node IDs involved in a block operation.
    ///
    /// # Parameters
    /// - `bill_keys`: The bill's keys
    ///
    /// # Returns
    /// A `Vec<String>` containing the unique peer IDs involved in the block. Peer IDs are included
    /// only if they are non-empty.
    ///
    pub fn get_nodes_from_block(&self, bill_keys: &BillKeys) -> Result<Vec<String>> {
        let mut nodes = HashSet::new();
        match self.operation_code {
            Issue => {
                let bill: BitcreditBill = from_slice(&self.get_decrypted_block_bytes(bill_keys)?)?;

                let drawer_name = &bill.drawer.node_id;
                if !drawer_name.is_empty() {
                    nodes.insert(drawer_name.to_owned());
                }

                let payee_name = &bill.payee.node_id;
                if !payee_name.is_empty() {
                    nodes.insert(payee_name.to_owned());
                }

                let drawee_name = &bill.drawee.node_id;
                if !drawee_name.is_empty() {
                    nodes.insert(drawee_name.to_owned());
                }
            }
            Endorse => {
                let block_data_decrypted = self.get_decrypted_block_data(bill_keys)?;

                let endorsee: IdentityPublicData = serde_json::from_slice(&util::base58_decode(
                    &extract_after_phrase(&block_data_decrypted, ENDORSED_TO).ok_or(
                        Error::InvalidBlockdata(String::from("Endorse: No endorsee found")),
                    )?,
                )?)?;
                let endorsee_node_id = endorsee.node_id;
                if !endorsee_node_id.is_empty() {
                    nodes.insert(endorsee_node_id);
                }

                let endorser: IdentityPublicData = serde_json::from_slice(&util::base58_decode(
                    &extract_after_phrase(&block_data_decrypted, ENDORSED_BY).ok_or(
                        Error::InvalidBlockdata(String::from("Endorse: No endorser found")),
                    )?,
                )?)?;
                let endorser_node_id = endorser.node_id;
                if !endorser_node_id.is_empty() {
                    nodes.insert(endorser_node_id);
                }
            }
            Mint => {
                let block_data_decrypted = self.get_decrypted_block_data(bill_keys)?;

                let mint: IdentityPublicData = serde_json::from_slice(&util::base58_decode(
                    &extract_after_phrase(&block_data_decrypted, ENDORSED_TO)
                        .ok_or(Error::InvalidBlockdata(String::from("Mint: No mint found")))?,
                )?)?;
                let mint_node_id = mint.node_id;
                if !mint_node_id.is_empty() {
                    nodes.insert(mint_node_id);
                }

                let minter: IdentityPublicData = serde_json::from_slice(&util::base58_decode(
                    &extract_after_phrase(&block_data_decrypted, ENDORSED_BY).ok_or(
                        Error::InvalidBlockdata(String::from("Mint: No minter found")),
                    )?,
                )?)?;
                let minter_node_id = minter.node_id;
                if !minter_node_id.is_empty() {
                    nodes.insert(minter_node_id);
                }
            }
            RequestToAccept => {
                let block_data_decrypted = self.get_decrypted_block_data(bill_keys)?;

                let requester: IdentityPublicData = serde_json::from_slice(&util::base58_decode(
                    &extract_after_phrase(&block_data_decrypted, REQ_TO_ACCEPT_BY).ok_or(
                        Error::InvalidBlockdata(String::from(
                            "Request to accept: No requester found",
                        )),
                    )?,
                )?)?;
                let requester_node_id = requester.node_id;
                if !requester_node_id.is_empty() {
                    nodes.insert(requester_node_id);
                }
            }
            Accept => {
                let block_data_decrypted = self.get_decrypted_block_data(bill_keys)?;

                let accepter: IdentityPublicData = serde_json::from_slice(&util::base58_decode(
                    &extract_after_phrase(&block_data_decrypted, ACCEPTED_BY).ok_or(
                        Error::InvalidBlockdata(String::from("Accept: No accepter found")),
                    )?,
                )?)?;
                let accepter_node_id = accepter.node_id;
                if !accepter_node_id.is_empty() {
                    nodes.insert(accepter_node_id);
                }
            }
            RequestToPay => {
                let block_data_decrypted = self.get_decrypted_block_data(bill_keys)?;

                let requester: IdentityPublicData = serde_json::from_slice(&util::base58_decode(
                    &extract_after_phrase(&block_data_decrypted, REQ_TO_PAY_BY).ok_or(
                        Error::InvalidBlockdata(String::from("Request to Pay: No requester found")),
                    )?,
                )?)?;
                let requester_node_id = requester.node_id;
                if !requester_node_id.is_empty() {
                    nodes.insert(requester_node_id);
                }
            }
            Sell => {
                let block_data_decrypted = self.get_decrypted_block_data(bill_keys)?;

                let buyer: IdentityPublicData = serde_json::from_slice(&util::base58_decode(
                    &extract_after_phrase(&block_data_decrypted, SOLD_TO).ok_or(
                        Error::InvalidBlockdata(String::from("Sell: No buyer found")),
                    )?,
                )?)?;
                let buyer_node_id = buyer.node_id;
                if !buyer_node_id.is_empty() {
                    nodes.insert(buyer_node_id);
                }

                let seller: IdentityPublicData = serde_json::from_slice(&util::base58_decode(
                    &extract_after_phrase(&block_data_decrypted, SOLD_BY).ok_or(
                        Error::InvalidBlockdata(String::from("Sell: No seller found")),
                    )?,
                )?)?;
                let seller_node_id = seller.node_id;
                if !seller_node_id.is_empty() {
                    nodes.insert(seller_node_id);
                }
            }
        }
        Ok(nodes.into_iter().collect())
    }

    /// Generates a human-readable history label for a bill based on the operation code.
    ///
    /// # Parameters
    /// - `bill_keys`: The bill's keys
    ///
    /// # Returns
    /// A `String` representing the history label for the given bill.
    ///
    pub fn get_history_label(&self, bill_keys: &BillKeys) -> Result<String> {
        match self.operation_code {
            Issue => {
                let time_of_issue = util::date::seconds(self.timestamp);
                let bill: BitcreditBill = from_slice(&self.get_decrypted_block_bytes(bill_keys)?)?;
                if !bill.drawer.name.is_empty() {
                    Ok(format!(
                        "Bill issued by {} at {} in {}",
                        bill.drawer.name, time_of_issue, bill.place_of_drawing
                    ))
                } else if bill.to_payee {
                    Ok(format!(
                        "Bill issued by {} at {} in {}",
                        bill.payee.name, time_of_issue, bill.place_of_drawing
                    ))
                } else {
                    Ok(format!(
                        "Bill issued by {} at {} in {}",
                        bill.drawee.name, time_of_issue, bill.place_of_drawing
                    ))
                }
            }
            Endorse => {
                let block_data_decrypted = self.get_decrypted_block_data(bill_keys)?;

                let endorser: IdentityPublicData = serde_json::from_slice(&util::base58_decode(
                    &extract_after_phrase(&block_data_decrypted, ENDORSED_BY).ok_or(
                        Error::InvalidBlockdata(String::from("Endorse: No endorser found")),
                    )?,
                )?)?;

                Ok(format!("{}, {}", endorser.name, endorser.postal_address))
            }
            Mint => {
                let block_data_decrypted = self.get_decrypted_block_data(bill_keys)?;

                let minter: IdentityPublicData = serde_json::from_slice(&util::base58_decode(
                    &extract_after_phrase(&block_data_decrypted, ENDORSED_BY).ok_or(
                        Error::InvalidBlockdata(String::from("Mint: No minter found")),
                    )?,
                )?)?;

                Ok(format!("{}, {}", minter.name, minter.postal_address))
            }
            RequestToAccept => {
                let time_of_request_to_accept = util::date::seconds(self.timestamp);
                let block_data_decrypted = self.get_decrypted_block_data(bill_keys)?;

                let requester: IdentityPublicData = serde_json::from_slice(&util::base58_decode(
                    &extract_after_phrase(&block_data_decrypted, REQ_TO_ACCEPT_BY).ok_or(
                        Error::InvalidBlockdata(String::from(
                            "Request to accept: No requester found",
                        )),
                    )?,
                )?)?;

                Ok(format!(
                    "Bill requested to accept by {} at {} in {}",
                    requester.name, time_of_request_to_accept, requester.postal_address
                ))
            }
            Accept => {
                let time_of_accept = util::date::seconds(self.timestamp);
                let block_data_decrypted = self.get_decrypted_block_data(bill_keys)?;

                let accepter: IdentityPublicData = serde_json::from_slice(&util::base58_decode(
                    &extract_after_phrase(&block_data_decrypted, ACCEPTED_BY).ok_or(
                        Error::InvalidBlockdata(String::from("Accept: No accepter found")),
                    )?,
                )?)?;

                Ok(format!(
                    "Bill accepted by {} at {} in {}",
                    accepter.name, time_of_accept, accepter.postal_address
                ))
            }
            RequestToPay => {
                let time_of_request_to_pay = util::date::seconds(self.timestamp);
                let block_data_decrypted = self.get_decrypted_block_data(bill_keys)?;

                let requester: IdentityPublicData = serde_json::from_slice(&util::base58_decode(
                    &extract_after_phrase(&block_data_decrypted, REQ_TO_PAY_BY).ok_or(
                        Error::InvalidBlockdata(String::from("Request to pay: No requester found")),
                    )?,
                )?)?;

                Ok(format!(
                    "Bill requested to pay by {} at {} in {}",
                    requester.name, time_of_request_to_pay, requester.postal_address
                ))
            }
            Sell => {
                let block_data_decrypted = self.get_decrypted_block_data(bill_keys)?;

                let seller: IdentityPublicData = serde_json::from_slice(&util::base58_decode(
                    &extract_after_phrase(&block_data_decrypted, SOLD_BY).ok_or(
                        Error::InvalidBlockdata(String::from("Sell: No seller found")),
                    )?,
                )?)?;

                Ok(format!("{}, {}", seller.name, seller.postal_address))
            }
        }
    }
}

#[cfg(test)]
mod test {
    use super::*;
    use crate::tests::test::{get_bill_keys, TEST_PUB_KEY};
    use borsh::to_vec;
    use libp2p::PeerId;

    #[test]
    fn signature_can_be_verified() {
        let block = BillBlock::new(
            1,
            String::from("prevhash"),
            String::from("some_data"),
            BillOpCode::Issue,
            BcrKeys::new(),
            1731593928,
        )
        .unwrap();
        assert!(block.verify());
    }

    #[test]
    fn get_nodes_from_block_issue() {
        let mut bill = BitcreditBill::new_empty();
        let mut drawer = IdentityPublicData::new_empty();
        let node_id = PeerId::random().to_string();
        let mut payer = IdentityPublicData::new_empty();
        let payer_node_id = PeerId::random().to_string();
        payer.node_id = payer_node_id.clone();
        drawer.node_id = node_id.clone();
        bill.drawer = drawer.clone();
        bill.payee = drawer.clone();
        bill.drawee = payer;

        let hashed_bill = util::base58_encode(
            &rsa::encrypt_bytes_with_public_key(&to_vec(&bill).unwrap(), TEST_PUB_KEY).unwrap(),
        );

        let block = BillBlock::new(
            1,
            String::from("prevhash"),
            hashed_bill,
            BillOpCode::Issue,
            BcrKeys::new(),
            1731593928,
        )
        .unwrap();
        let res = block.get_nodes_from_block(&get_bill_keys());
        assert!(res.is_ok());
        assert_eq!(res.as_ref().unwrap().len(), 2);
        assert!(res.as_ref().unwrap().contains(&node_id));
        assert!(res.as_ref().unwrap().contains(&payer_node_id));
    }

    #[test]
    fn get_history_label_issue() {
        let mut bill = BitcreditBill::new_empty();
        bill.place_of_drawing = "Vienna".to_string();
        let mut drawer = IdentityPublicData::new_empty();
        drawer.name = "bill".to_string();
        bill.drawer = drawer.clone();

        let hashed_bill = util::base58_encode(
            &rsa::encrypt_bytes_with_public_key(&to_vec(&bill).unwrap(), TEST_PUB_KEY).unwrap(),
        );

        let block = BillBlock::new(
            1,
            String::from("prevhash"),
            hashed_bill,
            BillOpCode::Issue,
            BcrKeys::new(),
            1731593928,
        )
        .unwrap();
        let res = block.get_history_label(&get_bill_keys());
        assert!(res.is_ok());
        assert_eq!(
            res.as_ref().unwrap(),
            "Bill issued by bill at 2024-11-14 14:18:48 UTC in Vienna"
        );
    }

    #[test]
    fn get_nodes_from_block_endorse() {
        let mut endorsee = IdentityPublicData::new_empty();
        let node_id = PeerId::random().to_string();
        endorsee.node_id = node_id.clone();
        let mut endorser = IdentityPublicData::new_empty();
<<<<<<< HEAD
        let endorser_node_id = PeerId::random().to_string();
        endorser.node_id = endorser_node_id.clone();
        let hashed_endorsee = hex::encode(serde_json::to_vec(&endorsee).unwrap());
        let hashed_endorser = hex::encode(serde_json::to_vec(&endorser).unwrap());
=======
        let endorser_peer_id = PeerId::random().to_string();
        endorser.peer_id = endorser_peer_id.clone();
        let hashed_endorsee = util::base58_encode(&serde_json::to_vec(&endorsee).unwrap());
        let hashed_endorser = util::base58_encode(&serde_json::to_vec(&endorser).unwrap());
>>>>>>> 426c3978

        let data = format!(
            "{}{}{}{}",
            ENDORSED_TO, &hashed_endorsee, ENDORSED_BY, &hashed_endorser
        );

        let block = BillBlock::new(
            1,
            String::from("prevhash"),
            util::base58_encode(
                &rsa::encrypt_bytes_with_public_key(data.as_bytes(), TEST_PUB_KEY).unwrap(),
            ),
            BillOpCode::Endorse,
            BcrKeys::new(),
            1731593928,
        )
        .unwrap();
        let res = block.get_nodes_from_block(&get_bill_keys());
        assert!(res.is_ok());
        assert_eq!(res.as_ref().unwrap().len(), 2);
        assert!(res.as_ref().unwrap().contains(&node_id));
        assert!(res.as_ref().unwrap().contains(&endorser_node_id));
    }

    #[test]
    fn get_history_label_endorse() {
        let endorsee = IdentityPublicData::new_empty();
        let mut endorser = IdentityPublicData::new_empty();
        endorser.name = "bill".to_string();
        endorser.postal_address = "some street 1".to_string();
        let hashed_endorsee = util::base58_encode(&serde_json::to_vec(&endorsee).unwrap());
        let hashed_endorser = util::base58_encode(&serde_json::to_vec(&endorser).unwrap());

        let data = format!(
            "{}{}{}{}",
            ENDORSED_TO, &hashed_endorsee, ENDORSED_BY, &hashed_endorser
        );

        let block = BillBlock::new(
            1,
            String::from("prevhash"),
            util::base58_encode(
                &rsa::encrypt_bytes_with_public_key(data.as_bytes(), TEST_PUB_KEY).unwrap(),
            ),
            BillOpCode::Endorse,
            BcrKeys::new(),
            1731593928,
        )
        .unwrap();
        let res = block.get_history_label(&get_bill_keys());
        assert!(res.is_ok());
        assert_eq!(res.as_ref().unwrap(), "bill, some street 1");
    }

    #[test]
    fn get_nodes_from_block_mint() {
        let mut mint = IdentityPublicData::new_empty();
        let node_id = PeerId::random().to_string();
        mint.node_id = node_id.clone();
        let mut minter = IdentityPublicData::new_empty();
<<<<<<< HEAD
        let minter_node_id = PeerId::random().to_string();
        minter.node_id = minter_node_id.clone();
        let hashed_mint = hex::encode(serde_json::to_vec(&mint).unwrap());
        let hashed_minter = hex::encode(serde_json::to_vec(&minter).unwrap());
=======
        let minter_peer_id = PeerId::random().to_string();
        minter.peer_id = minter_peer_id.clone();
        let hashed_mint = util::base58_encode(&serde_json::to_vec(&mint).unwrap());
        let hashed_minter = util::base58_encode(&serde_json::to_vec(&minter).unwrap());
>>>>>>> 426c3978

        let data = format!(
            "{}{}{}{}",
            ENDORSED_TO, &hashed_mint, ENDORSED_BY, &hashed_minter
        );

        let block = BillBlock::new(
            1,
            String::from("prevhash"),
            util::base58_encode(
                &rsa::encrypt_bytes_with_public_key(data.as_bytes(), TEST_PUB_KEY).unwrap(),
            ),
            BillOpCode::Mint,
            BcrKeys::new(),
            1731593928,
        )
        .unwrap();
        let res = block.get_nodes_from_block(&get_bill_keys());
        assert!(res.is_ok());
        assert_eq!(res.as_ref().unwrap().len(), 2);
        assert!(res.as_ref().unwrap().contains(&node_id));
        assert!(res.as_ref().unwrap().contains(&minter_node_id));
    }

    #[test]
    fn get_history_label_mint() {
        let mint = IdentityPublicData::new_empty();
        let mut minter = IdentityPublicData::new_empty();
        minter.name = "bill".to_string();
        minter.postal_address = "some street 1".to_string();
        let hashed_endorsee = util::base58_encode(&serde_json::to_vec(&mint).unwrap());
        let hashed_endorser = util::base58_encode(&serde_json::to_vec(&minter).unwrap());

        let data = format!(
            "{}{}{}{}",
            ENDORSED_TO, &hashed_endorsee, ENDORSED_BY, &hashed_endorser
        );

        let block = BillBlock::new(
            1,
            String::from("prevhash"),
            util::base58_encode(
                &rsa::encrypt_bytes_with_public_key(data.as_bytes(), TEST_PUB_KEY).unwrap(),
            ),
            BillOpCode::Mint,
            BcrKeys::new(),
            1731593928,
        )
        .unwrap();
        let res = block.get_history_label(&get_bill_keys());
        assert!(res.is_ok());
        assert_eq!(res.as_ref().unwrap(), "bill, some street 1");
    }

    #[test]
    fn get_nodes_from_block_req_to_accept() {
        let mut requester = IdentityPublicData::new_empty();
<<<<<<< HEAD
        let node_id = PeerId::random().to_string();
        requester.node_id = node_id.clone();
        let hashed_requester = hex::encode(serde_json::to_vec(&requester).unwrap());
=======
        let peer_id = PeerId::random().to_string();
        requester.peer_id = peer_id.clone();
        let hashed_requester = util::base58_encode(&serde_json::to_vec(&requester).unwrap());
>>>>>>> 426c3978

        let data = format!("{}{}", REQ_TO_ACCEPT_BY, &hashed_requester);

        let block = BillBlock::new(
            1,
            String::from("prevhash"),
            util::base58_encode(
                &rsa::encrypt_bytes_with_public_key(data.as_bytes(), TEST_PUB_KEY).unwrap(),
            ),
            BillOpCode::RequestToAccept,
            BcrKeys::new(),
            1731593928,
        )
        .unwrap();
        let res = block.get_nodes_from_block(&get_bill_keys());
        assert!(res.is_ok());
        assert_eq!(res.as_ref().unwrap().len(), 1);
        assert!(res.as_ref().unwrap().contains(&node_id));
    }

    #[test]
    fn get_history_label_req_to_accept() {
        let mut requester = IdentityPublicData::new_empty();
        requester.name = "bill".to_string();
        requester.postal_address = "some street 1".to_string();
        let hashed_requester = util::base58_encode(&serde_json::to_vec(&requester).unwrap());

        let data = format!("{}{}", REQ_TO_ACCEPT_BY, &hashed_requester);

        let block = BillBlock::new(
            1,
            String::from("prevhash"),
            util::base58_encode(
                &rsa::encrypt_bytes_with_public_key(data.as_bytes(), TEST_PUB_KEY).unwrap(),
            ),
            BillOpCode::RequestToAccept,
            BcrKeys::new(),
            1731593928,
        )
        .unwrap();
        let res = block.get_history_label(&get_bill_keys());
        assert!(res.is_ok());
        assert_eq!(
            res.as_ref().unwrap(),
            "Bill requested to accept by bill at 2024-11-14 14:18:48 UTC in some street 1"
        );
    }

    #[test]
    fn get_nodes_from_block_accept() {
        let mut accepter = IdentityPublicData::new_empty();
<<<<<<< HEAD
        let node_id = PeerId::random().to_string();
        accepter.node_id = node_id.clone();
        let hashed_accepter = hex::encode(serde_json::to_vec(&accepter).unwrap());
=======
        let peer_id = PeerId::random().to_string();
        accepter.peer_id = peer_id.clone();
        let hashed_accepter = util::base58_encode(&serde_json::to_vec(&accepter).unwrap());
>>>>>>> 426c3978

        let data = format!("{}{}", ACCEPTED_BY, &hashed_accepter);

        let block = BillBlock::new(
            1,
            String::from("prevhash"),
            util::base58_encode(
                &rsa::encrypt_bytes_with_public_key(data.as_bytes(), TEST_PUB_KEY).unwrap(),
            ),
            BillOpCode::Accept,
            BcrKeys::new(),
            1731593928,
        )
        .unwrap();
        let res = block.get_nodes_from_block(&get_bill_keys());
        assert!(res.is_ok());
        assert_eq!(res.as_ref().unwrap().len(), 1);
        assert!(res.as_ref().unwrap().contains(&node_id));
    }

    #[test]
    fn get_history_label_accept() {
        let mut accepter = IdentityPublicData::new_empty();
        accepter.name = "bill".to_string();
        accepter.postal_address = "some street 1".to_string();
        let hashed_accepter = util::base58_encode(&serde_json::to_vec(&accepter).unwrap());

        let data = format!("{}{}", ACCEPTED_BY, &hashed_accepter);

        let block = BillBlock::new(
            1,
            String::from("prevhash"),
            util::base58_encode(
                &rsa::encrypt_bytes_with_public_key(data.as_bytes(), TEST_PUB_KEY).unwrap(),
            ),
            BillOpCode::Accept,
            BcrKeys::new(),
            1731593928,
        )
        .unwrap();
        let res = block.get_history_label(&get_bill_keys());
        assert!(res.is_ok());
        assert_eq!(
            res.as_ref().unwrap(),
            "Bill accepted by bill at 2024-11-14 14:18:48 UTC in some street 1"
        );
    }

    #[test]
    fn get_nodes_from_block_accept_fails_for_invalid_data() {
        let mut accepter = IdentityPublicData::new_empty();
<<<<<<< HEAD
        let node_id = PeerId::random().to_string();
        accepter.node_id = node_id.clone();
        let hashed_accepter = hex::encode(serde_json::to_vec(&accepter).unwrap());
=======
        let peer_id = PeerId::random().to_string();
        accepter.peer_id = peer_id.clone();
        let hashed_accepter = util::base58_encode(&serde_json::to_vec(&accepter).unwrap());
>>>>>>> 426c3978

        let data = format!("{}{}", ACCEPTED_BY, &hashed_accepter);

        let block = BillBlock::new(
            1,
            String::from("prevhash"),
            // not encrypted
            util::base58_encode(data.as_bytes()),
            BillOpCode::Accept,
            BcrKeys::new(),
            1731593928,
        )
        .unwrap();
        let res = block.get_nodes_from_block(&get_bill_keys());
        assert!(res.is_err());
    }

    #[test]
    fn get_nodes_from_block_accept_fails_for_invalid_block() {
        let block = BillBlock::new(
            1,
            String::from("prevhash"),
            util::base58_encode(
                &rsa::encrypt_bytes_with_public_key(
                    // invalid data
                    "some data".to_string().as_bytes(),
                    TEST_PUB_KEY,
                )
                .unwrap(),
            ),
            BillOpCode::Accept,
            BcrKeys::new(),
            1731593928,
        )
        .unwrap();
        let res = block.get_nodes_from_block(&get_bill_keys());
        assert!(res.is_err());
    }

    #[test]
    fn get_nodes_from_block_req_to_pay() {
        let mut requester = IdentityPublicData::new_empty();
<<<<<<< HEAD
        let node_id = PeerId::random().to_string();
        requester.node_id = node_id.clone();
        let hashed_requester = hex::encode(serde_json::to_vec(&requester).unwrap());
=======
        let peer_id = PeerId::random().to_string();
        requester.peer_id = peer_id.clone();
        let hashed_requester = util::base58_encode(&serde_json::to_vec(&requester).unwrap());
>>>>>>> 426c3978

        let data = format!("{}{}", REQ_TO_PAY_BY, &hashed_requester);

        let block = BillBlock::new(
            1,
            String::from("prevhash"),
            util::base58_encode(
                &rsa::encrypt_bytes_with_public_key(data.as_bytes(), TEST_PUB_KEY).unwrap(),
            ),
            BillOpCode::RequestToPay,
            BcrKeys::new(),
            1731593928,
        )
        .unwrap();
        let res = block.get_nodes_from_block(&get_bill_keys());
        assert!(res.is_ok());
        assert_eq!(res.as_ref().unwrap().len(), 1);
        assert!(res.as_ref().unwrap().contains(&node_id));
    }

    #[test]
    fn get_history_label_req_to_pay() {
        let mut requester = IdentityPublicData::new_empty();
        requester.name = "bill".to_string();
        requester.postal_address = "some street 1".to_string();
        let hashed_requester = util::base58_encode(&serde_json::to_vec(&requester).unwrap());

        let data = format!("{}{}", REQ_TO_PAY_BY, &hashed_requester);

        let block = BillBlock::new(
            1,
            String::from("prevhash"),
            util::base58_encode(
                &rsa::encrypt_bytes_with_public_key(data.as_bytes(), TEST_PUB_KEY).unwrap(),
            ),
            BillOpCode::RequestToPay,
            BcrKeys::new(),
            1731593928,
        )
        .unwrap();
        let res = block.get_history_label(&get_bill_keys());
        assert!(res.is_ok());
        assert_eq!(
            res.as_ref().unwrap(),
            "Bill requested to pay by bill at 2024-11-14 14:18:48 UTC in some street 1"
        );
    }

    #[test]
    fn get_nodes_from_block_sell() {
        let mut buyer = IdentityPublicData::new_empty();
        let node_id = PeerId::random().to_string();
        buyer.node_id = node_id.clone();
        let mut seller = IdentityPublicData::new_empty();
<<<<<<< HEAD
        let endorser_node_id = PeerId::random().to_string();
        seller.node_id = endorser_node_id.clone();
        let hashed_buyer = hex::encode(serde_json::to_vec(&buyer).unwrap());
        let hashed_seller = hex::encode(serde_json::to_vec(&seller).unwrap());
=======
        let endorser_peer_id = PeerId::random().to_string();
        seller.peer_id = endorser_peer_id.clone();
        let hashed_buyer = util::base58_encode(&serde_json::to_vec(&buyer).unwrap());
        let hashed_seller = util::base58_encode(&serde_json::to_vec(&seller).unwrap());
>>>>>>> 426c3978

        let data = format!("{}{}{}{}", SOLD_TO, &hashed_buyer, SOLD_BY, &hashed_seller);

        let block = BillBlock::new(
            1,
            String::from("prevhash"),
            util::base58_encode(
                &rsa::encrypt_bytes_with_public_key(data.as_bytes(), TEST_PUB_KEY).unwrap(),
            ),
            BillOpCode::Sell,
            BcrKeys::new(),
            1731593928,
        )
        .unwrap();
        let res = block.get_nodes_from_block(&get_bill_keys());
        assert!(res.is_ok());
        assert_eq!(res.as_ref().unwrap().len(), 2);
        assert!(res.as_ref().unwrap().contains(&node_id));
        assert!(res.as_ref().unwrap().contains(&endorser_node_id));
    }

    #[test]
    fn get_history_label_sell() {
        let mut seller = IdentityPublicData::new_empty();
        seller.name = "bill".to_string();
        seller.postal_address = "some street 1".to_string();
        let hashed_seller = util::base58_encode(&serde_json::to_vec(&seller).unwrap());

        let data = format!("{}{}", SOLD_BY, &hashed_seller);

        let block = BillBlock::new(
            1,
            String::from("prevhash"),
            util::base58_encode(
                &rsa::encrypt_bytes_with_public_key(data.as_bytes(), TEST_PUB_KEY).unwrap(),
            ),
            BillOpCode::Sell,
            BcrKeys::new(),
            1731593928,
        )
        .unwrap();
        let res = block.get_history_label(&get_bill_keys());
        assert!(res.is_ok());
        assert_eq!(res.as_ref().unwrap(), "bill, some street 1");
    }
}<|MERGE_RESOLUTION|>--- conflicted
+++ resolved
@@ -480,17 +480,11 @@
         let node_id = PeerId::random().to_string();
         endorsee.node_id = node_id.clone();
         let mut endorser = IdentityPublicData::new_empty();
-<<<<<<< HEAD
         let endorser_node_id = PeerId::random().to_string();
         endorser.node_id = endorser_node_id.clone();
         let hashed_endorsee = hex::encode(serde_json::to_vec(&endorsee).unwrap());
         let hashed_endorser = hex::encode(serde_json::to_vec(&endorser).unwrap());
-=======
-        let endorser_peer_id = PeerId::random().to_string();
-        endorser.peer_id = endorser_peer_id.clone();
-        let hashed_endorsee = util::base58_encode(&serde_json::to_vec(&endorsee).unwrap());
-        let hashed_endorser = util::base58_encode(&serde_json::to_vec(&endorser).unwrap());
->>>>>>> 426c3978
+
 
         let data = format!(
             "{}{}{}{}",
@@ -551,17 +545,11 @@
         let node_id = PeerId::random().to_string();
         mint.node_id = node_id.clone();
         let mut minter = IdentityPublicData::new_empty();
-<<<<<<< HEAD
         let minter_node_id = PeerId::random().to_string();
         minter.node_id = minter_node_id.clone();
         let hashed_mint = hex::encode(serde_json::to_vec(&mint).unwrap());
         let hashed_minter = hex::encode(serde_json::to_vec(&minter).unwrap());
-=======
-        let minter_peer_id = PeerId::random().to_string();
-        minter.peer_id = minter_peer_id.clone();
-        let hashed_mint = util::base58_encode(&serde_json::to_vec(&mint).unwrap());
-        let hashed_minter = util::base58_encode(&serde_json::to_vec(&minter).unwrap());
->>>>>>> 426c3978
+
 
         let data = format!(
             "{}{}{}{}",
@@ -619,15 +607,10 @@
     #[test]
     fn get_nodes_from_block_req_to_accept() {
         let mut requester = IdentityPublicData::new_empty();
-<<<<<<< HEAD
         let node_id = PeerId::random().to_string();
         requester.node_id = node_id.clone();
         let hashed_requester = hex::encode(serde_json::to_vec(&requester).unwrap());
-=======
-        let peer_id = PeerId::random().to_string();
-        requester.peer_id = peer_id.clone();
-        let hashed_requester = util::base58_encode(&serde_json::to_vec(&requester).unwrap());
->>>>>>> 426c3978
+
 
         let data = format!("{}{}", REQ_TO_ACCEPT_BY, &hashed_requester);
 
@@ -679,15 +662,10 @@
     #[test]
     fn get_nodes_from_block_accept() {
         let mut accepter = IdentityPublicData::new_empty();
-<<<<<<< HEAD
         let node_id = PeerId::random().to_string();
         accepter.node_id = node_id.clone();
         let hashed_accepter = hex::encode(serde_json::to_vec(&accepter).unwrap());
-=======
-        let peer_id = PeerId::random().to_string();
-        accepter.peer_id = peer_id.clone();
-        let hashed_accepter = util::base58_encode(&serde_json::to_vec(&accepter).unwrap());
->>>>>>> 426c3978
+
 
         let data = format!("{}{}", ACCEPTED_BY, &hashed_accepter);
 
@@ -739,15 +717,9 @@
     #[test]
     fn get_nodes_from_block_accept_fails_for_invalid_data() {
         let mut accepter = IdentityPublicData::new_empty();
-<<<<<<< HEAD
         let node_id = PeerId::random().to_string();
         accepter.node_id = node_id.clone();
         let hashed_accepter = hex::encode(serde_json::to_vec(&accepter).unwrap());
-=======
-        let peer_id = PeerId::random().to_string();
-        accepter.peer_id = peer_id.clone();
-        let hashed_accepter = util::base58_encode(&serde_json::to_vec(&accepter).unwrap());
->>>>>>> 426c3978
 
         let data = format!("{}{}", ACCEPTED_BY, &hashed_accepter);
 
@@ -790,15 +762,9 @@
     #[test]
     fn get_nodes_from_block_req_to_pay() {
         let mut requester = IdentityPublicData::new_empty();
-<<<<<<< HEAD
         let node_id = PeerId::random().to_string();
         requester.node_id = node_id.clone();
         let hashed_requester = hex::encode(serde_json::to_vec(&requester).unwrap());
-=======
-        let peer_id = PeerId::random().to_string();
-        requester.peer_id = peer_id.clone();
-        let hashed_requester = util::base58_encode(&serde_json::to_vec(&requester).unwrap());
->>>>>>> 426c3978
 
         let data = format!("{}{}", REQ_TO_PAY_BY, &hashed_requester);
 
@@ -853,17 +819,10 @@
         let node_id = PeerId::random().to_string();
         buyer.node_id = node_id.clone();
         let mut seller = IdentityPublicData::new_empty();
-<<<<<<< HEAD
         let endorser_node_id = PeerId::random().to_string();
         seller.node_id = endorser_node_id.clone();
         let hashed_buyer = hex::encode(serde_json::to_vec(&buyer).unwrap());
         let hashed_seller = hex::encode(serde_json::to_vec(&seller).unwrap());
-=======
-        let endorser_peer_id = PeerId::random().to_string();
-        seller.peer_id = endorser_peer_id.clone();
-        let hashed_buyer = util::base58_encode(&serde_json::to_vec(&buyer).unwrap());
-        let hashed_seller = util::base58_encode(&serde_json::to_vec(&seller).unwrap());
->>>>>>> 426c3978
 
         let data = format!("{}{}{}{}", SOLD_TO, &hashed_buyer, SOLD_BY, &hashed_seller);
 
