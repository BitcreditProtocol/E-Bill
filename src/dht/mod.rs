use crate::config::Config;
use crate::constants::{
    RELAY_BOOTSTRAP_NODE_ONE_IP, RELAY_BOOTSTRAP_NODE_ONE_PEER_ID, RELAY_BOOTSTRAP_NODE_ONE_TCP,
};
use crate::util::crypto::BcrKeys;
use behaviour::{ComposedEvent, Event, MyBehaviour};
use borsh::{to_vec, BorshDeserialize};
use borsh_derive::{BorshDeserialize, BorshSerialize};
use event_loop::EventLoop;
use futures::channel::mpsc;
use futures::channel::mpsc::Receiver;
use futures::prelude::*;
use libp2p::core::transport::OrTransport;
use libp2p::core::upgrade::Version;
use libp2p::core::Multiaddr;
use libp2p::dns::DnsConfig;
use libp2p::multiaddr::Protocol;
use libp2p::multihash::Multihash;
use libp2p::swarm::{SwarmBuilder, SwarmEvent};
use libp2p::{identify, noise, relay, tcp, yamux, PeerId, Transport};
use tokio::{spawn, sync::broadcast};

pub mod behaviour;
mod client;
mod event_loop;

use crate::persistence::bill::BillStoreApi;
use crate::persistence::company::CompanyStoreApi;
use crate::persistence::file_upload::FileUploadStoreApi;
use crate::persistence::identity::IdentityStoreApi;
use crate::util::rsa;
use crate::{blockchain, persistence, util};
pub use client::Client;
use log::{error, info};
use std::sync::Arc;
use thiserror::Error;

/// Generic result type
pub type Result<T> = std::result::Result<T, Error>;

/// Generic error type
#[derive(Debug, Error)]
pub enum Error {
    /// all errors originating from file, or network io, or binary serialization or deserialization
    #[error("io error {0}")]
    Io(#[from] std::io::Error),

    /// all errors originating from Noise Transport errors
    #[error("Noise error {0}")]
    Noise(#[from] libp2p::noise::Error),

    /// all errors originating from Transport errors
    #[error("Transport error {0}")]
    Transport(#[from] libp2p::TransportError<std::io::Error>),

    /// all errors originating from Identity parsing
    #[error("Identity parse error {0}")]
    IdentityParse(#[from] libp2p::identity::ParseError),

    /// all errors originating from Dial errors
    #[error("Dial error {0}")]
    Dial(#[from] libp2p::swarm::DialError),

    /// all errors originating from serializing, or deserializing json
    #[error("unable to serialize/deserialize to/from JSON {0}")]
    Json(#[from] serde_json::Error),

    /// all errors originating from the persistence layer
    #[error("Persistence error: {0}")]
    Persistence(#[from] persistence::Error),

    /// all errors originating from running into utf8-related errors
    #[error("utf-8 error when parsing string {0}")]
    Utf8(#[from] std::str::Utf8Error),

    /// all errors originating from using a broken channel
    #[error("channel error {0}")]
    SendChannel(#[from] futures::channel::mpsc::SendError),

    /// all errors originating from using a closed onsehot channel
    #[error("oneshot channel cancel error {0}")]
    ChannelCanceled(#[from] futures::channel::oneshot::Canceled),

    /// error if there are no providers
    #[error("No providers found: {0}")]
    NoProviders(String),

    /// error if a file wasn't returned from any provider
    #[error("No file returned from providers: {0}")]
    NoFileFromProviders(String),

    /// error if file hashes of two files did not match
    #[error("File hashes did not match: {0}")]
    FileHashesDidNotMatch(String),

    /// error if the caller is not a part of the bill
    #[error("The caller {0} is not a part of the bill: {1}")]
    CallerNotPartOfBill(String, String),

    /// error if the caller is not a signatory for the company they want files on
    #[error("The caller {0} is not a signatory of the company {1}")]
    CallerNotSignatoryOfCompany(String, String),

    /// error if the caller requests a file for a company that doesn't exist
    #[error("The requested file {0} for the company {1} didn't exist")]
    NoFileForCompanyFound(String, String),

    /// error if requesting a file fails
    #[error("request file error: {0}")]
    RequestFile(String),

    /// error if getting a record fails
    #[error("get record error: {0}")]
    GetRecord(String),

    /// error if the listen url is invalid
    #[error("invalid listen p2p url error")]
    ListenP2pUrlInvalid,

    /// errors from internal crypto operations
    #[error("Cryptography error: {0}")]
    CryptoUtil(#[from] util::crypto::Error),

    /// errors that stem from interacting with a blockchain
    #[error("Blockchain error: {0}")]
    Blockchain(#[from] blockchain::Error),

    /// Errors stemming from cryptography, such as converting keys, encryption and decryption
    #[error("Cryptography error: {0}")]
    Cryptography(#[from] rsa::Error),
}

pub struct Dht {
    pub client: Client,
    pub shutdown_sender: broadcast::Sender<bool>,
}

pub async fn dht_main(
    conf: &Config,
    bill_store: Arc<dyn BillStoreApi>,
    company_store: Arc<dyn CompanyStoreApi>,
    identity_store: Arc<dyn IdentityStoreApi>,
    file_upload_store: Arc<dyn FileUploadStoreApi>,
) -> Result<Dht> {
    let (network_client, network_events, network_event_loop) = new(
        conf,
        bill_store,
        company_store,
        identity_store,
        file_upload_store,
    )
    .await?;

    let (shutdown_sender, shutdown_receiver) = broadcast::channel::<bool>(100);

    spawn(network_event_loop.run(shutdown_receiver));

    let network_client_to_return = network_client.clone();
    let network_client_for_terminal_client = network_client.clone();

    spawn(network_client.run(network_events, shutdown_sender.subscribe()));

    if conf.terminal_client {
        spawn(util::terminal::run_terminal_client(
            shutdown_sender.subscribe(),
            network_client_for_terminal_client,
        ));
    }

    Ok(Dht {
        client: network_client_to_return,
        shutdown_sender,
    })
}

async fn new(
    conf: &Config,
    bill_store: Arc<dyn BillStoreApi>,
    company_store: Arc<dyn CompanyStoreApi>,
    identity_store: Arc<dyn IdentityStoreApi>,
    file_upload_store: Arc<dyn FileUploadStoreApi>,
) -> Result<(Client, Receiver<Event>, EventLoop)> {
<<<<<<< HEAD
    if !identity_store.exists().await {
        let keys = BcrKeys::new();
        let p2p_keys = keys.get_libp2p_keys()?;
        let node_id = p2p_keys.public().to_peer_id();
        identity_store.save_peer_id(&node_id).await?;
        identity_store.save_key_pair(&keys).await?;
    }

    let local_public_key = identity_store.get_key_pair().await?.get_libp2p_keys()?;
    let local_node_id = identity_store.get_peer_id().await?;
    info!("Local peer id: {local_node_id:?}");
=======
    if !identity_store.libp2p_credentials_exist().await {
        let ed25519_keys = Keypair::generate_ed25519();
        let peer_id = ed25519_keys.public().to_peer_id();
        identity_store.save_node_id(&peer_id).await?;
        identity_store.save_key_pair(&ed25519_keys).await?;
    }

    let local_public_key = identity_store.get_key_pair().await?;
    let local_node_id = identity_store.get_node_id().await?;
    info!("Local node id: {local_node_id:?}");
>>>>>>> 39624eb1

    let (relay_transport, client) = relay::client::new(local_node_id);

    let dns_cfg = DnsConfig::system(tcp::tokio::Transport::new(
        tcp::Config::default().port_reuse(true),
    ))
    .await?;
    let transport = OrTransport::new(relay_transport, dns_cfg)
        .upgrade(Version::V1Lazy)
        .authenticate(noise::Config::new(&local_public_key)?)
        .multiplex(yamux::Config::default())
        .timeout(std::time::Duration::from_secs(20))
        .boxed();

    let behaviour = MyBehaviour::new(local_node_id, local_public_key.clone(), client);

    let mut swarm = SwarmBuilder::with_tokio_executor(transport, behaviour, local_node_id).build();

    swarm.listen_on(
        conf.p2p_listen_url()
            .map_err(|_| Error::ListenP2pUrlInvalid)?,
    )?;

    // Wait to listen on all interfaces.
    let sleep = tokio::time::sleep(std::time::Duration::from_secs(1));
    tokio::pin!(sleep);

    loop {
        tokio::select! {
            event = swarm.next() => {
                if let Some(evt) = event {
                    match evt {
                        SwarmEvent::NewListenAddr { address, .. } => {
                            info!("Listening on {:?}", address);
                        }
                        SwarmEvent::Behaviour { .. } => {
                        }
                        event => unreachable!("Unexpected event: {event:?}"),
                    }
                }
            }
            _ = &mut sleep => {
                // Likely listening on all interfaces now, thus continuing by breaking the loop.
                break;
            }
        }
    }

    let relay_peer_id: PeerId = RELAY_BOOTSTRAP_NODE_ONE_PEER_ID.to_string().parse()?;
    let relay_address = Multiaddr::empty()
        .with(Protocol::Ip4(RELAY_BOOTSTRAP_NODE_ONE_IP))
        .with(Protocol::Tcp(RELAY_BOOTSTRAP_NODE_ONE_TCP))
        .with(Protocol::P2p(Multihash::from(relay_peer_id)));
    info!("Relay address: {:?}", relay_address);

    swarm.dial(relay_address.clone())?;
    let mut learned_observed_addr = false;
    let mut told_relay_observed_addr = false;

    loop {
        if let Some(event) = swarm.next().await {
            match event {
                SwarmEvent::NewListenAddr { .. } => {}
                SwarmEvent::Dialing { .. } => {}
                SwarmEvent::ConnectionEstablished { .. } => {}
                SwarmEvent::Behaviour(ComposedEvent::Identify(identify::Event::Sent {
                    ..
                })) => {
                    info!("Told relay its public address.");
                    told_relay_observed_addr = true;
                }
                SwarmEvent::Behaviour(ComposedEvent::Identify(identify::Event::Received {
                    info: identify::Info { observed_addr, .. },
                    ..
                })) => {
                    info!("Relay told us our public address: {:?}", observed_addr);
                    learned_observed_addr = true;
                }
                SwarmEvent::Behaviour { .. } => {}
                event => unreachable!("Unexpected event: {event:?}"),
            }

            if learned_observed_addr && told_relay_observed_addr {
                break;
            }
        }
    }

    swarm.behaviour_mut().bootstrap_kademlia();

    swarm.listen_on(relay_address.clone().with(Protocol::P2pCircuit))?;

    loop {
        if let Some(event) = swarm.next().await {
            match event {
                SwarmEvent::NewListenAddr { address, .. } => {
                    info!("Listening on {:?}", address);
                    break;
                }
                SwarmEvent::Behaviour(ComposedEvent::Relay(
                    relay::client::Event::ReservationReqAccepted { .. },
                )) => {
                    info!("Relay accepted our reservation request.");
                }
                SwarmEvent::Behaviour(ComposedEvent::Relay(event)) => {
                    info!("Relay event: {:?}", event)
                }
                SwarmEvent::Behaviour(ComposedEvent::Dcutr(event)) => {
                    info!("Dcutr event: {:?}", event)
                }
                SwarmEvent::Behaviour(ComposedEvent::Identify(event)) => {
                    info!("Identify event: {:?}", event)
                }
                SwarmEvent::ConnectionEstablished {
                    peer_id, endpoint, ..
                } => {
                    info!("Established connection to {:?} via {:?}", peer_id, endpoint);
                }
                SwarmEvent::OutgoingConnectionError { peer_id, error } => {
                    error!("Outgoing connection error to {:?}: {:?}", peer_id, error);
                }
                SwarmEvent::Behaviour(event) => {
                    info!("Behaviour event: {event:?}")
                }
                _ => {}
            }
        }
    }

    let (command_sender, command_receiver) = mpsc::channel(0);
    let (event_sender, event_receiver) = mpsc::channel(0);
    let event_loop = EventLoop::new(swarm, command_receiver, event_sender, bill_store.clone());

    Ok((
        Client::new(
            command_sender,
            bill_store,
            company_store,
            identity_store,
            file_upload_store,
        ),
        event_receiver,
        event_loop,
    ))
}

#[derive(BorshSerialize, BorshDeserialize, Debug, Clone, PartialEq)]
pub struct GossipsubEvent {
    pub id: GossipsubEventId,
    pub message: Vec<u8>,
}

impl GossipsubEvent {
    pub fn new(id: GossipsubEventId, message: Vec<u8>) -> Self {
        Self { id, message }
    }

    pub fn to_byte_array(&self) -> Result<Vec<u8>> {
        let res = to_vec(self)?;
        Ok(res)
    }

    pub fn from_byte_array(bytes: &[u8]) -> Result<Self> {
        let res = Self::try_from_slice(bytes)?;
        Ok(res)
    }
}

#[derive(BorshSerialize, BorshDeserialize, Debug, Clone, PartialEq)]
pub enum GossipsubEventId {
    Block,
    Chain,
    CommandGetChain,
    AddSignatoryFromCompany,
    RemoveSignatoryFromCompany,
}<|MERGE_RESOLUTION|>--- conflicted
+++ resolved
@@ -180,30 +180,17 @@
     identity_store: Arc<dyn IdentityStoreApi>,
     file_upload_store: Arc<dyn FileUploadStoreApi>,
 ) -> Result<(Client, Receiver<Event>, EventLoop)> {
-<<<<<<< HEAD
     if !identity_store.exists().await {
         let keys = BcrKeys::new();
         let p2p_keys = keys.get_libp2p_keys()?;
         let node_id = p2p_keys.public().to_peer_id();
-        identity_store.save_peer_id(&node_id).await?;
+        identity_store.save_node_id(&node_id).await?;
         identity_store.save_key_pair(&keys).await?;
     }
 
     let local_public_key = identity_store.get_key_pair().await?.get_libp2p_keys()?;
-    let local_node_id = identity_store.get_peer_id().await?;
-    info!("Local peer id: {local_node_id:?}");
-=======
-    if !identity_store.libp2p_credentials_exist().await {
-        let ed25519_keys = Keypair::generate_ed25519();
-        let peer_id = ed25519_keys.public().to_peer_id();
-        identity_store.save_node_id(&peer_id).await?;
-        identity_store.save_key_pair(&ed25519_keys).await?;
-    }
-
-    let local_public_key = identity_store.get_key_pair().await?;
     let local_node_id = identity_store.get_node_id().await?;
     info!("Local node id: {local_node_id:?}");
->>>>>>> 39624eb1
 
     let (relay_transport, client) = relay::client::new(local_node_id);
 
