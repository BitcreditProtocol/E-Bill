#![feature(proc_macro_hygiene, decl_macro)]

use std::path::Path;
use std::str::FromStr;

use bitcoin::secp256k1::Scalar;
use chrono::{Days, Utc};
use libp2p::PeerId;
use rocket::fairing::{Fairing, Info, Kind};
use rocket::form::Form;
use rocket::http::{Header, Status};
use rocket::serde::json::Json;
use rocket::{Request, Response, State};
use rocket_dyn_templates::{context, handlebars, Template};

use crate::blockchain::{Chain, ChainToReturn, GossipsubEvent, GossipsubEventId, OperationCode};
use crate::constants::{BILLS_FOLDER_PATH, BILL_VALIDITY_PERIOD, IDENTITY_FILE_PATH, USEDNET};
use crate::dht::network::Client;
use crate::{
    accept_bill, add_in_contacts_map, api, blockchain, change_contact_data_from_dht,
    change_contact_name_from_contacts_map, create_whole_identity, delete_from_contacts_map,
    endorse_bitcredit_bill, get_bills, get_bills_for_list, get_contact_from_map, get_contacts_vec,
    get_whole_identity, issue_new_bill, issue_new_bill_drawer_is_drawee,
    issue_new_bill_drawer_is_payee, read_bill_from_file, read_contacts_map,
    read_identity_from_file, read_peer_id_from_file, request_acceptance, request_pay,
    write_identity_to_file, AcceptBitcreditBillForm, BitcreditBill, BitcreditBillForList,
    BitcreditBillForm, BitcreditBillToReturn, Contact, DeleteContactForm, EditContactForm,
    EndorseBitcreditBillForm, Identity, IdentityForm, IdentityPublicData, IdentityWithAll,
    NewContactForm, NodeId, RequestToAcceptBitcreditBillForm, RequestToPayBitcreditBillForm,
};

use self::handlebars::{Handlebars, JsonRender};

#[get("/")]
pub async fn start() -> Template {
    if !Path::new(IDENTITY_FILE_PATH).exists() {
        Template::render("hbs/create_identity", context! {})
    } else {
        let bills = get_bills();
        let identity: IdentityWithAll = get_whole_identity();

        Template::render(
            "hbs/home",
            context! {
                identity: Some(identity.identity),
                bills: bills,
            },
        )
    }
}

#[get("/")]
pub async fn exit() {
    std::process::exit(0x0100);
}

#[get("/")]
pub async fn info() -> Template {
    Template::render("hbs/info", context! {})
}

#[get("/")]
pub async fn get_identity() -> Template {
    if !Path::new(IDENTITY_FILE_PATH).exists() {
        Template::render("hbs/create_identity", context! {})
    } else {
        let identity: IdentityWithAll = get_whole_identity();
        let peer_id = identity.peer_id.to_string();
        let usednet = USEDNET.to_string();

        Template::render(
            "hbs/identity",
            context! {
                peer_id: peer_id,
                identity: Some(identity.identity),
                usednet: usednet,
            },
        )
    }
}

#[get("/return")]
pub async fn return_identity() -> Json<Identity> {
    let my_identity;
    if !Path::new(IDENTITY_FILE_PATH).exists() {
        let identity = Identity::new_empty();
        my_identity = identity;
    } else {
        let identity: IdentityWithAll = get_whole_identity();
        my_identity = identity.identity;
    }
    Json(my_identity)
}

#[get("/peer_id/return")]
pub async fn return_peer_id() -> Json<NodeId> {
    let peer_id: PeerId = read_peer_id_from_file();
    let node_id = NodeId::new(peer_id.to_string());
    Json(node_id)
}

#[get("/return")]
pub async fn return_contacts() -> Json<Vec<Contact>> {
    let contacts: Vec<Contact> = get_contacts_vec();
    Json(contacts)
}

#[get("/return")]
pub async fn return_bills_list() -> Json<Vec<BitcreditBillForList>> {
    let bills: Vec<BitcreditBillForList> = get_bills_for_list();
    Json(bills)
}

#[post("/create", data = "<identity_form>")]
pub async fn create_identity(identity_form: Form<IdentityForm>, state: &State<Client>) -> Status {
    println!("Create identity");
    let identity: IdentityForm = identity_form.into_inner();
    create_whole_identity(
        identity.name,
        identity.company,
        identity.date_of_birth,
        identity.city_of_birth,
        identity.country_of_birth,
        identity.email,
        identity.postal_address,
    );

    let mut client = state.inner().clone();
    let identity: IdentityWithAll = get_whole_identity();
    let bills = get_bills();
    client.put_identity_public_data_in_dht().await;

    Status::Ok
}

#[post("/change", data = "<identity_form>")]
pub async fn change_identity(identity_form: Form<IdentityForm>, state: &State<Client>) -> Status {
    println!("Change identity");

<<<<<<< HEAD
    let identity_form: IdentityForm = identity_form.into_inner();
    let mut identity_changes: Identity = Identity::new_empty();
    identity_changes.name = identity_form.name.trim().to_string();
    identity_changes.company = identity_form.company.trim().to_string();
    identity_changes.email = identity_form.email.trim().to_string();
    identity_changes.postal_address = identity_form.postal_address.trim().to_string();
   
=======
>>>>>>> 29c9088d
    let mut my_identity: Identity;
    if !Path::new(IDENTITY_FILE_PATH).exists() {
        return Status::NotAcceptable;
    }
<<<<<<< HEAD
    my_identity = read_identity_from_file();
    
    
    if !my_identity.update_valid(&identity_changes) {
        return Status::NotAcceptable;
    }
    my_identity.update_from(&identity_changes);

=======

    let identity_form: IdentityForm = identity_form.into_inner();
    let mut identity_changes: Identity = Identity::new_empty();
    identity_changes.name = identity_form.name;
    identity_changes.company = identity_form.company;
    identity_changes.email = identity_form.email;
    identity_changes.postal_address = identity_form.postal_address;

    my_identity.update_from(&identity_changes);
>>>>>>> 29c9088d
    write_identity_to_file(&my_identity);
    let mut client = state.inner().clone();
    client.put_identity_public_data_in_dht().await;

    Status::Ok
}

#[get("/")]
pub async fn bills_list() -> Template {
    if !Path::new(IDENTITY_FILE_PATH).exists() {
        Template::render("hbs/create_identity", context! {})
    } else {
        let bills = get_bills();

        Template::render(
            "hbs/bills_list",
            context! {
                bills: bills,
            },
        )
    }
}

#[get("/history/<id>")]
pub async fn get_bill_history(id: String) -> Template {
    if !Path::new(IDENTITY_FILE_PATH).exists() {
        Template::render("hbs/create_identity", context! {})
    } else if Path::new((BILLS_FOLDER_PATH.to_string() + "/" + &id + ".json").as_str()).exists() {
        let mut bill: BitcreditBill = read_bill_from_file(&id);
        let chain = Chain::read_chain_from_file(&bill.name);
        let history = chain.get_bill_history();

        let address_to_pay = get_address_to_pay(bill.clone());
        let info_about_address =
            api::AddressInfo::get_testnet_address_info(address_to_pay.clone()).await;
        let chain_received_summ = info_about_address.chain_stats.funded_txo_sum;
        let chain_spent_summ = info_about_address.chain_stats.spent_txo_sum;
        let chain_summ = chain_received_summ + chain_spent_summ;
        let mempool_received_summ = info_about_address.mempool_stats.funded_txo_sum;
        let mempool_spent_summ = info_about_address.mempool_stats.spent_txo_sum;
        let mempool_summ = mempool_received_summ + mempool_spent_summ;

        Template::render(
            "hbs/bill_history",
            context! {
                bill: Some(bill),
                history: history,
                chain_summ: chain_summ,
                mempool_summ: mempool_summ,
                address_to_pay: address_to_pay,
            },
        )
    } else {
        let bills = get_bills();
        let identity: IdentityWithAll = get_whole_identity();
        let peer_id = read_peer_id_from_file().to_string();

        Template::render(
            "hbs/home",
            context! {
                peer_id: Some(peer_id),
                identity: Some(identity.identity),
                bills: bills,
            },
        )
    }
}

#[get("/blockchain/<id>")]
pub async fn get_bill_chain(id: String) -> Template {
    if !Path::new(IDENTITY_FILE_PATH).exists() {
        Template::render("hbs/create_identity", context! {})
    } else if Path::new((BILLS_FOLDER_PATH.to_string() + "/" + &id + ".json").as_str()).exists() {
        let mut bill: BitcreditBill = read_bill_from_file(&id);
        let chain = Chain::read_chain_from_file(&bill.name);
        Template::render(
            "hbs/bill_chain",
            context! {
                bill: Some(bill),
                chain: chain,
            },
        )
    } else {
        let bills = get_bills();
        let identity: IdentityWithAll = get_whole_identity();
        let peer_id = read_peer_id_from_file().to_string();

        Template::render(
            "hbs/home",
            context! {
                peer_id: Some(peer_id),
                identity: Some(identity.identity),
                bills: bills,
            },
        )
    }
}

#[get("/<id>/block/<block_id>")]
pub async fn get_block(id: String, block_id: u64) -> Template {
    if !Path::new(IDENTITY_FILE_PATH).exists() {
        Template::render("hbs/create_identity", context! {})
    } else if Path::new((BILLS_FOLDER_PATH.to_string() + "/" + &id + ".json").as_str()).exists() {
        let mut bill: BitcreditBill = read_bill_from_file(&id);
        let chain = Chain::read_chain_from_file(&bill.name);
        let block = chain.get_block_by_id(block_id);
        Template::render(
            "hbs/block",
            context! {
                bill: Some(bill),
                block: block,
            },
        )
    } else {
        let bills = get_bills();
        let identity: IdentityWithAll = get_whole_identity();
        let peer_id = read_peer_id_from_file().to_string();

        Template::render(
            "hbs/home",
            context! {
                peer_id: Some(peer_id),
                identity: Some(identity.identity),
                bills: bills,
            },
        )
    }
}

#[get("/return/basic/<id>")]
pub async fn return_basic_bill(id: String) -> Json<BitcreditBill> {
    let bill: BitcreditBill = read_bill_from_file(&id);
    Json(bill)
}

#[get("/chain/return/<id>")]
pub async fn return_chain_of_blocks(id: String) -> Json<Chain> {
    let chain = Chain::read_chain_from_file(&id);
    Json(chain)
}

#[get("/return")]
pub async fn return_operation_codes() -> Json<Vec<OperationCode>> {
    Json(OperationCode::get_all_operation_codes())
}

#[get("/return/<id>")]
pub async fn return_bill(id: String) -> Json<BitcreditBillToReturn> {
    let identity: IdentityWithAll = get_whole_identity();
    let bill: BitcreditBill = read_bill_from_file(&id);
    let chain = Chain::read_chain_from_file(&bill.name);
    let drawer = chain.get_drawer();
    let chain_to_return = ChainToReturn::new(chain.clone());
    let endorsed = chain.exist_block_with_operation_code(blockchain::OperationCode::Endorse);
    let accepted = chain.exist_block_with_operation_code(blockchain::OperationCode::Accept);
    let mut requested_to_pay =
        chain.exist_block_with_operation_code(blockchain::OperationCode::RequestToPay);
    let mut requested_to_accept =
        chain.exist_block_with_operation_code(blockchain::OperationCode::RequestToAccept);
    let address_to_pay = get_address_to_pay(bill.clone());
    let check_if_already_paid =
        check_if_paid(address_to_pay.clone(), bill.amount_numbers.clone()).await;
    let payed = check_if_already_paid.0;
    let mut number_of_confirmations: u64 = 0;
    let mut pending = false;
    if payed && check_if_already_paid.1.eq(&0) {
        pending = true;
    } else if payed && !check_if_already_paid.1.eq(&0) {
        let transaction = api::get_transactions_testet(address_to_pay.clone()).await;
        let txid = api::Txid::get_first_transaction(transaction.clone()).await;
        let height = api::get_testnet_last_block_height().await;
        number_of_confirmations = height - txid.status.block_height + 1;
    }
    let address_to_pay = get_address_to_pay(bill.clone());
    let message: String = format!("Payment in relation to a bill {}", bill.name.clone());
    let link_to_pay =
        generate_link_to_pay(address_to_pay.clone(), bill.amount_numbers.clone(), message).await;
    let mut pr_key_bill = String::new();
    if !endorsed.clone()
        && bill
            .payee
            .bitcoin_public_key
            .clone()
            .eq(&identity.identity.bitcoin_public_key)
    {
        pr_key_bill = get_current_payee_private_key(identity.identity.clone(), bill.clone());
    } else if endorsed
        && bill
            .endorsee
            .bitcoin_public_key
            .eq(&identity.identity.bitcoin_public_key)
    {
        pr_key_bill = get_current_payee_private_key(identity.identity.clone(), bill.clone());
    }

    let full_bill = BitcreditBillToReturn {
        name: bill.name,
        to_payee: bill.to_payee,
        bill_jurisdiction: bill.bill_jurisdiction,
        timestamp_at_drawing: bill.timestamp_at_drawing,
        drawee: bill.drawee,
        drawer: drawer,
        payee: bill.payee,
        endorsee: bill.endorsee,
        place_of_drawing: bill.place_of_drawing,
        currency_code: bill.currency_code,
        amount_numbers: bill.amount_numbers,
        amounts_letters: bill.amounts_letters,
        maturity_date: bill.maturity_date,
        date_of_issue: bill.date_of_issue,
        compounding_interest_rate: bill.compounding_interest_rate,
        type_of_interest_calculation: bill.type_of_interest_calculation,
        place_of_payment: bill.place_of_payment,
        public_key: bill.public_key,
        private_key: bill.private_key,
        language: bill.language,
        accepted,
        endorsed,
        requested_to_pay,
        requested_to_accept,
        payed,
        link_to_pay,
        address_to_pay,
        pr_key_bill,
        number_of_confirmations,
        pending,
        chain_of_blocks: chain_to_return,
    };
    Json(full_bill)
}

#[get("/<id>")]
pub async fn get_bill(id: String) -> Template {
    if !Path::new(IDENTITY_FILE_PATH).exists() {
        Template::render("hbs/create_identity", context! {})
    } else if Path::new((BILLS_FOLDER_PATH.to_string() + "/" + &id + ".json").as_str()).exists() {
        let mut bill: BitcreditBill = read_bill_from_file(&id);
        let chain = Chain::read_chain_from_file(&bill.name);
        let endorsed = chain.exist_block_with_operation_code(blockchain::OperationCode::Endorse);
        let last_block = chain.get_latest_block().clone();
        let operation_code = last_block.operation_code;
        let identity: IdentityWithAll = get_whole_identity();
        let accepted = chain.exist_block_with_operation_code(blockchain::OperationCode::Accept);
        let payee = bill.payee.clone();
        let local_peer_id = identity.peer_id.to_string().clone();
        let drawer_from_bill = bill.drawer.clone();
        let drawee_from_bill = bill.drawee.clone();
        let amount = bill.amount_numbers.clone();
        let payee_public_key = bill.payee.bitcoin_public_key.clone();
        let mut address_to_pay = String::new();
        let mut link_to_pay = String::new();
        let mut pr_key_bill = String::new();
        let mut payed: bool = false;
        let mut number_of_confirmations: u64 = 0;
        let usednet = USEDNET.to_string();
        let mut pending = String::new();
        let mut requested_to_pay =
            chain.exist_block_with_operation_code(blockchain::OperationCode::RequestToPay);
        let mut requested_to_accept =
            chain.exist_block_with_operation_code(blockchain::OperationCode::RequestToAccept);

        address_to_pay = get_address_to_pay(bill.clone());
        let message: String = format!("Payment in relation to a bill {}", bill.name.clone());
        link_to_pay = generate_link_to_pay(address_to_pay.clone(), amount, message).await;
        let check_if_already_paid = check_if_paid(address_to_pay.clone(), amount).await;
        payed = check_if_already_paid.0;
        if payed && check_if_already_paid.1.eq(&0) {
            pending = "Pending".to_string();
        } else if payed && !check_if_already_paid.1.eq(&0) {
            let transaction = api::get_transactions_testet(address_to_pay.clone()).await;
            let txid = api::Txid::get_first_transaction(transaction.clone()).await;
            let height = api::get_testnet_last_block_height().await;
            number_of_confirmations = height - txid.status.block_height + 1;
        }
        if !endorsed.clone() && payee_public_key.eq(&identity.identity.bitcoin_public_key)
        // && !payee.peer_id.eq(&drawee_from_bill.peer_id)
        {
            pr_key_bill = get_current_payee_private_key(identity.identity.clone(), bill.clone());
        } else if endorsed
            && bill
                .endorsee
                .bitcoin_public_key
                .eq(&identity.identity.bitcoin_public_key)
        {
            pr_key_bill = get_current_payee_private_key(identity.identity.clone(), bill.clone());
        }

        // if payed {
        //     bill.payee = bill.drawee.clone();
        // }

        Template::render(
            "hbs/bill",
            context! {
                codes: blockchain::OperationCode::get_all_operation_codes(),
                operation_code: operation_code,
                peer_id: local_peer_id,
                bill: Some(bill),
                identity: Some(identity.identity),
                accepted: accepted,
                payed: payed,
                requested_to_pay: requested_to_pay,
                requested_to_accept: requested_to_accept,
                address_to_pay: address_to_pay,
                pr_key_bill: pr_key_bill,
                usednet: usednet,
                endorsed: endorsed,
                pending: pending,
                number_of_confirmations: number_of_confirmations,
                link_to_pay: link_to_pay,
            },
        )
    } else {
        //todo: add for this block of code some function
        let bills = get_bills();
        let identity: IdentityWithAll = get_whole_identity();
        let peer_id = read_peer_id_from_file().to_string();

        Template::render(
            "hbs/home",
            context! {
                peer_id: Some(peer_id),
                identity: Some(identity.identity),
                bills: bills,
            },
        )
    }
}

async fn generate_link_to_pay(address: String, amount: u64, message: String) -> String {
    //todo check what net we used
    let link = format!("bitcoin:{}?amount={}&message={}", address, amount, message);
    link
}

async fn check_if_paid(address: String, amount: u64) -> (bool, u64) {
    //todo check what net we used
    let info_about_address = api::AddressInfo::get_testnet_address_info(address.clone()).await;
    let received_summ = info_about_address.chain_stats.funded_txo_sum;
    let spent_summ = info_about_address.chain_stats.spent_txo_sum;
    let received_summ_mempool = info_about_address.mempool_stats.funded_txo_sum;
    let spent_summ_mempool = info_about_address.mempool_stats.spent_txo_sum;
    return if amount.eq(&(received_summ + spent_summ + received_summ_mempool + spent_summ_mempool))
    {
        (true, received_summ.clone())
    } else {
        (false, 0)
    };
}

fn get_address_to_pay(bill: BitcreditBill) -> String {
    let public_key_bill = bitcoin::PublicKey::from_str(&bill.public_key).unwrap();

    let mut person_to_pay = bill.payee.clone();

    if !bill.endorsee.name.is_empty() {
        person_to_pay = bill.endorsee.clone();
    }

    let public_key_holder = person_to_pay.bitcoin_public_key;
    let public_key_bill_holder = bitcoin::PublicKey::from_str(&public_key_holder).unwrap();

    let public_key_bill = public_key_bill
        .inner
        .combine(&public_key_bill_holder.inner)
        .unwrap();
    let pub_key_bill = bitcoin::PublicKey::new(public_key_bill);
    let address_to_pay = bitcoin::Address::p2pkh(&pub_key_bill, USEDNET).to_string();

    address_to_pay
}

fn get_current_payee_private_key(identity: Identity, bill: BitcreditBill) -> String {
    let private_key_bill = bitcoin::PrivateKey::from_str(&bill.private_key).unwrap();

    let private_key_bill_holder =
        bitcoin::PrivateKey::from_str(&identity.bitcoin_private_key).unwrap();

    let privat_key_bill = private_key_bill
        .inner
        .add_tweak(&Scalar::from(private_key_bill_holder.inner.clone()))
        .unwrap();
    let pr_key_bill = bitcoin::PrivateKey::new(privat_key_bill, USEDNET).to_string();

    pr_key_bill
}

#[get("/dht")]
pub async fn search_bill(state: &State<Client>) -> Status {
    if !Path::new(IDENTITY_FILE_PATH).exists() {
        Status::NotAcceptable
    } else {
        let mut client = state.inner().clone();
        let local_peer_id = read_peer_id_from_file();
        client.check_new_bills(local_peer_id.to_string()).await;

        Status::Ok
    }
}

#[post("/issue", data = "<bill_form>")]
pub async fn issue_bill(state: &State<Client>, bill_form: Form<BitcreditBillForm>) -> Status {
    if !Path::new(IDENTITY_FILE_PATH).exists() {
        Status::NotAcceptable
    } else {
        let mut status: Status = Status::Ok;

        let form_bill = bill_form.into_inner();
        let drawer = get_whole_identity();
        let mut client = state.inner().clone();
        let timestamp = api::TimeApi::get_atomic_time().await.timestamp;
        let mut bill = BitcreditBill::new_empty();

        if form_bill.drawer_is_payee {
            let public_data_drawee =
                get_identity_public_data(form_bill.drawee_name, client.clone()).await;

            if !public_data_drawee.name.is_empty() {
                bill = issue_new_bill_drawer_is_payee(
                    form_bill.bill_jurisdiction,
                    form_bill.place_of_drawing,
                    form_bill.amount_numbers,
                    form_bill.place_of_payment,
                    form_bill.maturity_date,
                    drawer.clone(),
                    form_bill.language,
                    public_data_drawee,
                    timestamp,
                );
            } else {
                status = Status::NotAcceptable
            }
        } else if form_bill.drawer_is_drawee {
            let public_data_payee =
                get_identity_public_data(form_bill.payee_name, client.clone()).await;

            if !public_data_payee.name.is_empty() {
                bill = issue_new_bill_drawer_is_drawee(
                    form_bill.bill_jurisdiction,
                    form_bill.place_of_drawing,
                    form_bill.amount_numbers,
                    form_bill.place_of_payment,
                    form_bill.maturity_date,
                    drawer.clone(),
                    form_bill.language,
                    public_data_payee,
                    timestamp,
                );
            } else {
                status = Status::NotAcceptable
            }
        } else {
            let public_data_drawee =
                get_identity_public_data(form_bill.drawee_name, client.clone()).await;

            let public_data_payee =
                get_identity_public_data(form_bill.payee_name, client.clone()).await;

            if !public_data_payee.name.is_empty() && !public_data_drawee.name.is_empty() {
                bill = issue_new_bill(
                    form_bill.bill_jurisdiction,
                    form_bill.place_of_drawing,
                    form_bill.amount_numbers,
                    form_bill.place_of_payment,
                    form_bill.maturity_date,
                    drawer.clone(),
                    form_bill.language,
                    public_data_drawee,
                    public_data_payee,
                    timestamp,
                );
            } else {
                status = Status::NotAcceptable
            }
        }

        if status.eq(&Status::Ok) {
            let mut nodes: Vec<String> = Vec::new();
            let my_peer_id = drawer.peer_id.to_string().clone();
            nodes.push(my_peer_id.to_string());
            nodes.push(bill.drawee.peer_id.clone());
            nodes.push(bill.payee.peer_id.clone());

            for node in nodes {
                if !node.is_empty() {
                    println!("Add {} for node {}", &bill.name, &node);
                    client.add_bill_to_dht_for_node(&bill.name, &node).await;
                }
            }

            client.subscribe_to_topic(bill.name.clone()).await;

            client.put(&bill.name).await;

            if form_bill.drawer_is_drawee {
                let timestamp = api::TimeApi::get_atomic_time().await.timestamp;

                let correct = accept_bill(&bill.name, timestamp);

                if correct {
                    let chain: Chain = Chain::read_chain_from_file(&bill.name);
                    let block = chain.get_latest_block();

                    let block_bytes = serde_json::to_vec(block).expect("Error serializing block");
                    let event = GossipsubEvent::new(GossipsubEventId::Block, block_bytes);
                    let message = event.to_byte_array();

                    client
                        .add_message_to_topic(message, bill.name.clone())
                        .await;
                }
            }
        }

        return status;
    }
}

#[get("/")]
pub async fn new_two_party_bill_drawer_is_payee() -> Template {
    if !Path::new(IDENTITY_FILE_PATH).exists() {
        Template::render("hbs/create_identity", context! {})
    } else {
        let identity: IdentityWithAll = get_whole_identity();
        let utc = Utc::now();
        let date_of_issue = utc.naive_local().date().to_string();
        let maturity_date = utc
            .checked_add_days(Days::new(BILL_VALIDITY_PERIOD))
            .unwrap()
            .naive_local()
            .date()
            .to_string();

        Template::render(
            "hbs/new_two_party_bill_drawer_is_payee",
            context! {
                identity: Some(identity.identity),
                date_of_issue: date_of_issue,
                maturity_date: maturity_date,
            },
        )
    }
}

#[get("/")]
pub async fn new_two_party_bill_drawer_is_drawee() -> Template {
    if !Path::new(IDENTITY_FILE_PATH).exists() {
        Template::render("hbs/create_identity", context! {})
    } else {
        let identity: IdentityWithAll = get_whole_identity();
        let utc = Utc::now();
        let date_of_issue = utc.naive_local().date().to_string();
        let maturity_date = utc
            .checked_add_days(Days::new(BILL_VALIDITY_PERIOD))
            .unwrap()
            .naive_local()
            .date()
            .to_string();

        Template::render(
            "hbs/new_two_party_bill_drawer_is_drawee",
            context! {
                identity: Some(identity.identity),
                date_of_issue: date_of_issue,
                maturity_date: maturity_date,
            },
        )
    }
}

pub async fn get_identity_public_data(
    identity_real_name: String,
    mut client: Client,
) -> IdentityPublicData {
    let mut identity = get_contact_from_map(&identity_real_name);

    let mut identity_public_data = client
        .get_identity_public_data_from_dht(identity.peer_id.clone())
        .await;

    if !identity_public_data.name.is_empty() {
        change_contact_data_from_dht(
            identity_real_name,
            identity_public_data.clone(),
            identity.clone(),
        );
        identity = identity_public_data;
    }

    identity
}

#[post("/endorse", data = "<endorse_bill_form>")]
pub async fn endorse_bill(
    state: &State<Client>,
    endorse_bill_form: Form<EndorseBitcreditBillForm>,
) -> Status {
    if !Path::new(IDENTITY_FILE_PATH).exists() {
        Status::NotAcceptable
    } else {
        let mut client = state.inner().clone();

        let public_data_endorsee =
            get_identity_public_data(endorse_bill_form.endorsee.clone(), client.clone()).await;

        if !public_data_endorsee.name.is_empty() {
            let timestamp = api::TimeApi::get_atomic_time().await.timestamp;

            let correct = endorse_bitcredit_bill(
                &endorse_bill_form.bill_name,
                public_data_endorsee.clone(),
                timestamp,
            );

            if correct {
                let chain: Chain = Chain::read_chain_from_file(&endorse_bill_form.bill_name);
                let block = chain.get_latest_block();

                let block_bytes = serde_json::to_vec(block).expect("Error serializing block");
                let event = GossipsubEvent::new(GossipsubEventId::Block, block_bytes);
                let message = event.to_byte_array();

                client
                    .add_message_to_topic(message, endorse_bill_form.bill_name.clone())
                    .await;

                client
                    .add_bill_to_dht_for_node(
                        &endorse_bill_form.bill_name,
                        &public_data_endorsee.peer_id.to_string().clone(),
                    )
                    .await;
            }

            let bills = get_bills();
            let identity: Identity = read_identity_from_file();

            Status::Ok
        } else {
            Status::NotAcceptable
        }
    }
}

#[post("/request_to_pay", data = "<request_to_pay_bill_form>")]
pub async fn request_to_pay_bill(
    state: &State<Client>,
    request_to_pay_bill_form: Form<RequestToPayBitcreditBillForm>,
) -> Status {
    if !Path::new(IDENTITY_FILE_PATH).exists() {
        Status::NotAcceptable
    } else {
        let mut client = state.inner().clone();

        let timestamp = api::TimeApi::get_atomic_time().await.timestamp;

        let correct = request_pay(&request_to_pay_bill_form.bill_name, timestamp);

        if correct {
            let chain: Chain = Chain::read_chain_from_file(&request_to_pay_bill_form.bill_name);
            let block = chain.get_latest_block();

            let block_bytes = serde_json::to_vec(block).expect("Error serializing block");
            let event = GossipsubEvent::new(GossipsubEventId::Block, block_bytes);
            let message = event.to_byte_array();

            client
                .add_message_to_topic(message, request_to_pay_bill_form.bill_name.clone())
                .await;
        }
        Status::Ok
    }
}

#[post("/request_to_accept", data = "<request_to_accept_bill_form>")]
pub async fn request_to_accept_bill(
    state: &State<Client>,
    request_to_accept_bill_form: Form<RequestToAcceptBitcreditBillForm>,
) -> Status {
    if !Path::new(IDENTITY_FILE_PATH).exists() {
        Status::NotAcceptable
    } else {
        let mut client = state.inner().clone();

        let timestamp = api::TimeApi::get_atomic_time().await.timestamp;

        let correct = request_acceptance(&request_to_accept_bill_form.bill_name, timestamp);

        if correct {
            let chain: Chain = Chain::read_chain_from_file(&request_to_accept_bill_form.bill_name);
            let block = chain.get_latest_block();

            let block_bytes = serde_json::to_vec(block).expect("Error serializing block");
            let event = GossipsubEvent::new(GossipsubEventId::Block, block_bytes);
            let message = event.to_byte_array();

            client
                .add_message_to_topic(message, request_to_accept_bill_form.bill_name.clone())
                .await;
        }
        Status::Ok
    }
}

#[post("/accept", data = "<accept_bill_form>")]
pub async fn accept_bill_form(
    state: &State<Client>,
    accept_bill_form: Form<AcceptBitcreditBillForm>,
) -> Status {
    if !Path::new(IDENTITY_FILE_PATH).exists() {
        Status::NotAcceptable
    } else {
        let mut client = state.inner().clone();

        let timestamp = api::TimeApi::get_atomic_time().await.timestamp;

        let correct = accept_bill(&accept_bill_form.bill_name, timestamp);

        if correct {
            let chain: Chain = Chain::read_chain_from_file(&accept_bill_form.bill_name);
            let block = chain.get_latest_block();

            let block_bytes = serde_json::to_vec(block).expect("Error serializing block");
            let event = GossipsubEvent::new(GossipsubEventId::Block, block_bytes);
            let message = event.to_byte_array();

            client
                .add_message_to_topic(message, accept_bill_form.bill_name.clone())
                .await;
        }
        Status::Ok
    }
}

#[get("/add")]
pub async fn add_contact() -> Template {
    if !Path::new(IDENTITY_FILE_PATH).exists() {
        Template::render("hbs/create_identity", context! {})
    } else {
        Template::render("hbs/new_contact", context! {})
    }
}

#[post("/remove", data = "<remove_contact_form>")]
pub async fn remove_contact(remove_contact_form: Form<DeleteContactForm>) -> Status {
    if !Path::new(IDENTITY_FILE_PATH).exists() {
        Status::NotAcceptable
    } else {
        delete_from_contacts_map(remove_contact_form.name.clone());

        Status::Ok
    }
}

#[post("/new", data = "<new_contact_form>")]
pub async fn new_contact(
    state: &State<Client>,
    new_contact_form: Form<NewContactForm>,
) -> Result<Json<Vec<Contact>>, Status> {
    if !Path::new(IDENTITY_FILE_PATH).exists() {
        Err(Status::NotAcceptable)
    } else {
        add_in_contacts_map(
            new_contact_form.name.clone(),
            new_contact_form.node_id.clone(),
            state.inner().clone(),
        )
        .await;

        Ok(Json(get_contacts_vec()))
    }
}

#[post("/edit", data = "<edit_contact_form>")]
pub async fn edit_contact(
    edit_contact_form: Form<EditContactForm>,
) -> Result<Json<Vec<Contact>>, Status> {
    if !Path::new(IDENTITY_FILE_PATH).exists() {
        Err(Status::NotAcceptable)
    } else {
        change_contact_name_from_contacts_map(
            edit_contact_form.old_name.clone(),
            edit_contact_form.name.clone(),
        );

        Ok(Json(get_contacts_vec()))
    }
}

#[get("/")]
pub async fn contacts() -> Template {
    if !Path::new(IDENTITY_FILE_PATH).exists() {
        Template::render("hbs/create_identity", context! {})
    } else {
        let contacts = read_contacts_map();
        Template::render(
            "hbs/contacts",
            context! {
                contacts: contacts,
            },
        )
    }
}

#[catch(404)]
pub fn not_found(req: &Request) -> String {
    format!("We couldn't find the requested path '{}'", req.uri())
}

pub fn customize(hbs: &mut Handlebars) {
    hbs.register_helper("wow", Box::new(wow_helper));
    hbs.register_template_string(
        "hbs/about.html",
        r#"
        {{#*inline "page"}}
        <section id="about">
        <h1>About - Here's another page!</h1>
        </section>
        {{/inline}}
        {{> hbs/layout}}
    "#,
    )
    .expect("valid HBS template");
}

fn wow_helper(
    h: &handlebars::Helper<'_, '_>,
    _: &handlebars::Handlebars,
    _: &handlebars::Context,
    _: &mut handlebars::RenderContext<'_, '_>,
    out: &mut dyn handlebars::Output,
) -> handlebars::HelperResult {
    if let Some(param) = h.param(0) {
        out.write("<b><i>")?;
        out.write(&param.value().render())?;
        out.write("</b></i>")?;
    }

    Ok(())
}

pub struct CORS;

#[rocket::async_trait]
impl Fairing for CORS {
    fn info(&self) -> Info {
        Info {
            name: "Add CORS headers to responses",
            kind: Kind::Response,
        }
    }

    async fn on_response<'r>(&self, _request: &'r Request<'_>, response: &mut Response<'r>) {
        response.set_header(Header::new("Access-Control-Allow-Origin", "*"));
        response.set_header(Header::new(
            "Access-Control-Allow-Methods",
            "POST, GET, PATCH, OPTIONS",
        ));
        response.set_header(Header::new("Access-Control-Allow-Headers", "*"));
        response.set_header(Header::new("Access-Control-Allow-Credentials", "true"));
    }
}<|MERGE_RESOLUTION|>--- conflicted
+++ resolved
@@ -137,7 +137,6 @@
 pub async fn change_identity(identity_form: Form<IdentityForm>, state: &State<Client>) -> Status {
     println!("Change identity");
 
-<<<<<<< HEAD
     let identity_form: IdentityForm = identity_form.into_inner();
     let mut identity_changes: Identity = Identity::new_empty();
     identity_changes.name = identity_form.name.trim().to_string();
@@ -145,13 +144,10 @@
     identity_changes.email = identity_form.email.trim().to_string();
     identity_changes.postal_address = identity_form.postal_address.trim().to_string();
    
-=======
->>>>>>> 29c9088d
     let mut my_identity: Identity;
     if !Path::new(IDENTITY_FILE_PATH).exists() {
         return Status::NotAcceptable;
     }
-<<<<<<< HEAD
     my_identity = read_identity_from_file();
     
     
@@ -160,17 +156,6 @@
     }
     my_identity.update_from(&identity_changes);
 
-=======
-
-    let identity_form: IdentityForm = identity_form.into_inner();
-    let mut identity_changes: Identity = Identity::new_empty();
-    identity_changes.name = identity_form.name;
-    identity_changes.company = identity_form.company;
-    identity_changes.email = identity_form.email;
-    identity_changes.postal_address = identity_form.postal_address;
-
-    my_identity.update_from(&identity_changes);
->>>>>>> 29c9088d
     write_identity_to_file(&my_identity);
     let mut client = state.inner().clone();
     client.put_identity_public_data_in_dht().await;
