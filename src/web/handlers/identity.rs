use super::super::data::IdentityForm;
<<<<<<< HEAD
=======
use crate::bill::identity::{
    create_whole_identity, get_whole_identity, read_identity_from_file, read_peer_id_from_file,
    write_identity_to_file, Identity, IdentityWithAll, NodeId,
};
>>>>>>> b4c47ba0
use crate::constants::IDENTITY_FILE_PATH;
use crate::dht::Client;
use crate::{
    bill::{
        get_bills,
        identity::{
            create_whole_identity, get_whole_identity, read_identity_from_file,
            read_peer_id_from_file, write_identity_to_file, Identity, IdentityWithAll, NodeId,
        },
    },
    service::ServiceContext,
};
use libp2p::PeerId;
use rocket::form::Form;
use rocket::http::Status;
use rocket::serde::json::Json;
use rocket::{get, post, put, State};
use std::path::Path;

#[get("/return")]
pub async fn return_identity() -> Json<Identity> {
    let my_identity = if !Path::new(IDENTITY_FILE_PATH).exists() {
        Identity::new_empty()
    } else {
        let identity: IdentityWithAll = get_whole_identity();
        identity.identity
    };
    Json(my_identity)
}

#[get("/peer_id/return")]
pub async fn return_peer_id() -> Json<NodeId> {
    let peer_id: PeerId = read_peer_id_from_file();
    let node_id = NodeId::new(peer_id.to_string());
    Json(node_id)
}

#[post("/create", data = "<identity_form>")]
<<<<<<< HEAD
pub async fn create_identity(
    identity_form: Form<IdentityForm>,
    state: &State<ServiceContext>,
) -> Status {
    println!("Create identity");
=======
pub async fn create_identity(identity_form: Form<IdentityForm>, state: &State<Client>) -> Status {
>>>>>>> b4c47ba0
    let identity: IdentityForm = identity_form.into_inner();
    create_whole_identity(
        identity.name,
        identity.company,
        identity.date_of_birth,
        identity.city_of_birth,
        identity.country_of_birth,
        identity.email,
        identity.postal_address,
    );

<<<<<<< HEAD
    let mut client = state.dht_client();
    let _: IdentityWithAll = get_whole_identity();
    let _ = get_bills();
=======
    let mut client = state.inner().clone();
>>>>>>> b4c47ba0
    client.put_identity_public_data_in_dht().await;

    Status::Ok
}

#[put("/change", data = "<identity_form>")]
<<<<<<< HEAD
pub async fn change_identity(
    identity_form: Form<IdentityForm>,
    state: &State<ServiceContext>,
) -> Status {
    println!("Change identity");

=======
pub async fn change_identity(identity_form: Form<IdentityForm>, state: &State<Client>) -> Status {
>>>>>>> b4c47ba0
    let identity_form: IdentityForm = identity_form.into_inner();
    let mut identity_changes: Identity = Identity::new_empty();
    identity_changes.name = identity_form.name.trim().to_string();
    identity_changes.company = identity_form.company.trim().to_string();
    identity_changes.email = identity_form.email.trim().to_string();
    identity_changes.postal_address = identity_form.postal_address.trim().to_string();

    let mut my_identity: Identity;
    if !Path::new(IDENTITY_FILE_PATH).exists() {
        return Status::NotAcceptable;
    }
    my_identity = read_identity_from_file();

    if !my_identity.update_valid(&identity_changes) {
        return Status::NotAcceptable;
    }
    my_identity.update_from(&identity_changes);

    write_identity_to_file(&my_identity);
    state.dht_client().put_identity_public_data_in_dht().await;

    Status::Ok
}<|MERGE_RESOLUTION|>--- conflicted
+++ resolved
@@ -1,11 +1,4 @@
 use super::super::data::IdentityForm;
-<<<<<<< HEAD
-=======
-use crate::bill::identity::{
-    create_whole_identity, get_whole_identity, read_identity_from_file, read_peer_id_from_file,
-    write_identity_to_file, Identity, IdentityWithAll, NodeId,
-};
->>>>>>> b4c47ba0
 use crate::constants::IDENTITY_FILE_PATH;
 use crate::dht::Client;
 use crate::{
@@ -44,15 +37,10 @@
 }
 
 #[post("/create", data = "<identity_form>")]
-<<<<<<< HEAD
 pub async fn create_identity(
     identity_form: Form<IdentityForm>,
     state: &State<ServiceContext>,
 ) -> Status {
-    println!("Create identity");
-=======
-pub async fn create_identity(identity_form: Form<IdentityForm>, state: &State<Client>) -> Status {
->>>>>>> b4c47ba0
     let identity: IdentityForm = identity_form.into_inner();
     create_whole_identity(
         identity.name,
@@ -64,29 +52,17 @@
         identity.postal_address,
     );
 
-<<<<<<< HEAD
     let mut client = state.dht_client();
-    let _: IdentityWithAll = get_whole_identity();
-    let _ = get_bills();
-=======
-    let mut client = state.inner().clone();
->>>>>>> b4c47ba0
     client.put_identity_public_data_in_dht().await;
 
     Status::Ok
 }
 
 #[put("/change", data = "<identity_form>")]
-<<<<<<< HEAD
 pub async fn change_identity(
     identity_form: Form<IdentityForm>,
     state: &State<ServiceContext>,
 ) -> Status {
-    println!("Change identity");
-
-=======
-pub async fn change_identity(identity_form: Form<IdentityForm>, state: &State<Client>) -> Status {
->>>>>>> b4c47ba0
     let identity_form: IdentityForm = identity_form.into_inner();
     let mut identity_changes: Identity = Identity::new_empty();
     identity_changes.name = identity_form.name.trim().to_string();
