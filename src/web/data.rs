use borsh_derive::{BorshDeserialize, BorshSerialize};
use rocket::fs::TempFile;
use rocket::FromForm;
use serde::{Deserialize, Serialize};
use utoipa::ToSchema;

#[derive(Debug, Serialize, Deserialize)]
pub struct BitcreditBillPayload {
    pub bill_jurisdiction: String,
    pub place_of_drawing: String,
    pub currency_code: String,
    pub amount_numbers: u64,
    pub language: String,
    pub drawee: String,
    pub payee: String,
    pub place_of_payment: String,
    pub maturity_date: String,
    pub drawer_is_payee: bool,
    pub drawer_is_drawee: bool,
    pub file_upload_id: Option<String>,
}

#[derive(Debug, FromForm)]
pub struct UploadBillFilesForm<'r> {
    pub files: Vec<TempFile<'r>>,
}

#[derive(Debug, FromForm)]
pub struct UploadFileForm<'r> {
    pub file: TempFile<'r>,
}

#[derive(Debug, Serialize, Deserialize)]
pub struct EndorseBitcreditBillPayload {
    pub endorsee: String,
    pub bill_id: String,
}

#[derive(Debug, Serialize, Deserialize)]
pub struct MintBitcreditBillPayload {
    pub mint_node: String,
    pub bill_id: String,
    pub amount_numbers: u64,
    pub currency_code: String,
}

#[derive(Debug, Serialize, Deserialize)]
pub struct AcceptMintBitcreditBillPayload {
    pub amount: u64,
    pub bill_id: String,
}

#[derive(Debug, Serialize, Deserialize, Clone)]
pub struct RequestToMintBitcreditBillPayload {
    pub mint_node: String,
    pub bill_id: String,
}

#[derive(Debug, Serialize, Deserialize)]
pub struct SellBitcreditBillPayload {
    pub buyer: String,
    pub bill_id: String,
    pub amount_numbers: u64,
    pub currency_code: String,
}

#[derive(Debug, Serialize, Deserialize)]
pub struct RequestToAcceptBitcreditBillPayload {
    pub bill_id: String,
}

<<<<<<< HEAD
#[derive(Debug, Serialize, Deserialize, ToSchema)]
=======
#[derive(Debug, Serialize, Deserialize)]
pub struct BillCombinedBitcoinKey {
    pub private_key: String,
}

#[derive(Debug, Serialize, Deserialize)]
>>>>>>> ccef9fb8
pub struct SwitchIdentity {
    pub node_id: String,
}

#[derive(Debug, Serialize, Deserialize)]
pub struct RequestToPayBitcreditBillPayload {
    pub bill_id: String,
    pub currency_code: String,
}

#[derive(Debug, Serialize, Deserialize)]
pub struct AcceptBitcreditBillPayload {
    pub bill_id: String,
}

#[derive(Debug, Serialize, Deserialize, ToSchema)]
pub struct ChangeIdentityPayload {
    pub name: Option<String>,
    pub email: Option<String>,
    pub postal_address: Option<String>,
}

#[derive(Debug, Serialize, Deserialize, ToSchema)]
pub struct IdentityPayload {
    pub name: String,
    pub date_of_birth: String,
    pub city_of_birth: String,
    pub country_of_birth: String,
    pub email: String,
    pub postal_address: String,
}

#[derive(Debug, Serialize, Deserialize)]
pub struct NewContactPayload {
    #[serde(rename = "type")]
    pub t: u64,
    pub node_id: String,
    pub name: String,
    pub email: String,
    pub postal_address: String,
    pub date_of_birth_or_registration: Option<String>,
    pub country_of_birth_or_registration: Option<String>,
    pub city_of_birth_or_registration: Option<String>,
    pub identification_number: Option<String>,
    pub avatar_file_upload_id: Option<String>,
    pub proof_document_file_upload_id: Option<String>,
}

#[derive(Debug, Serialize, Deserialize)]
pub struct EditContactPayload {
    pub node_id: String,
    pub name: Option<String>,
    pub email: Option<String>,
    pub postal_address: Option<String>,
    pub avatar_file_upload_id: Option<String>,
}

#[derive(Debug, Serialize, Deserialize, Clone)]
pub struct UploadFilesResponse {
    pub file_upload_id: String,
}

#[derive(BorshSerialize, BorshDeserialize, Serialize, Deserialize, Debug, Clone, PartialEq)]
pub struct File {
    pub name: String,
    pub hash: String,
}

/// Response for a private key seeed backup
#[derive(Debug, Serialize, Deserialize, ToSchema)]
pub struct SeedPhrase {
    /// The seed phrase of the current private key
    pub seed_phrase: String,
}<|MERGE_RESOLUTION|>--- conflicted
+++ resolved
@@ -69,16 +69,12 @@
     pub bill_id: String,
 }
 
-<<<<<<< HEAD
-#[derive(Debug, Serialize, Deserialize, ToSchema)]
-=======
 #[derive(Debug, Serialize, Deserialize)]
 pub struct BillCombinedBitcoinKey {
     pub private_key: String,
 }
 
-#[derive(Debug, Serialize, Deserialize)]
->>>>>>> ccef9fb8
+#[derive(Debug, Serialize, Deserialize, ToSchema)]
 pub struct SwitchIdentity {
     pub node_id: String,
 }
